--- conflicted
+++ resolved
@@ -869,7 +869,6 @@
     @test length(observed(sys)) == 1
 end
 
-<<<<<<< HEAD
 @testset "SDEFunctionExpr" begin
     @parameters σ ρ β
     @variables x(tt) y(tt) z(tt)
@@ -910,7 +909,8 @@
         f_order = SDEFunctionExpr(de, dvs, ps)
         @test f_order isa Expr
     end
-=======
+end
+
 @testset "SDESystem Equality with events" begin
     @variables X(t)
     @parameters p d
@@ -953,5 +953,4 @@
     @test_throws ErrorException("SDESystem constructed by defining Brownian variables with @brownian must be simplified by calling `structural_simplify` before a SDEProblem can be constructed.") SDEProblem(de, u0map, (0.0, 100.0), parammap)
     de = structural_simplify(de)
     @test SDEProblem(de, u0map, (0.0, 100.0), parammap) isa SDEProblem
->>>>>>> 5ede0a7b
 end