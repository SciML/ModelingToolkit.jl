--- conflicted
+++ resolved
@@ -617,7 +617,6 @@
     (0.0, 100.0), ps .=> (10.0, 26.0))
 solve(prob, LambaEulerHeun(), seed = 1)
 
-<<<<<<< HEAD
 # Test ill-formed due to more equations than states in noise equations
 
 @parameters p d
@@ -628,7 +627,7 @@
 
 noise_eqs = reshape([sqrt(p), -sqrt(d * X)], 1, 2)
 ssys = SDESystem(eqs, noise_eqs, t, [X], [p, d]; name = :ssys)
-=======
+
 # SDEProblem construction with StaticArrays
 # Issue#2814
 @parameters p d
@@ -655,5 +654,4 @@
 ps = @SVector[p => 5.0, d => 0.5]
 sprob = SDEProblem(sys, u0, tspan, ps)
 @test sprob.f.g(sprob.u0, sprob.p, sprob.tspan[1]) isa SVector{2, Float64}
-@test_nowarn solve(sprob, ImplicitEM())
->>>>>>> 3ff798bd
+@test_nowarn solve(sprob, ImplicitEM())