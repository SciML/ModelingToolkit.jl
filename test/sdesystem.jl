using ModelingToolkit, StaticArrays, LinearAlgebra
using StochasticDiffEq, OrdinaryDiffEq, SparseArrays
using Random, Test
using Statistics
# imported as tt because `t` is used extensively below
using ModelingToolkit: t_nounits as tt, D_nounits as D, MTKParameters

# Define some variables
@parameters σ ρ β
@variables x(tt) y(tt) z(tt)

eqs = [D(x) ~ σ * (y - x),
    D(y) ~ x * (ρ - z) - y,
    D(z) ~ x * y - β * z]

noiseeqs = [0.1 * x,
    0.1 * y,
    0.1 * z]

# ODESystem -> SDESystem shorthand constructor
@named sys = ODESystem(eqs, tt, [x, y, z], [σ, ρ, β])
@test SDESystem(sys, noiseeqs, name = :foo) isa SDESystem

@named de = SDESystem(eqs, noiseeqs, tt, [x, y, z], [σ, ρ, β], tspan = (0.0, 10.0))
de = complete(de)
f = eval(generate_diffusion_function(de)[1])
@test f(ones(3), rand(3), nothing) == 0.1ones(3)

f = SDEFunction(de)
prob = SDEProblem(SDEFunction(de), [1.0, 0.0, 0.0], (0.0, 100.0), (10.0, 26.0, 2.33))
sol = solve(prob, SRIW1(), seed = 1)

probexpr = SDEProblem(SDEFunction(de), [1.0, 0.0, 0.0], (0.0, 100.0),
    (10.0, 26.0, 2.33))
solexpr = solve(eval(probexpr), SRIW1(), seed = 1)

@test all(x -> x == 0, Array(sol - solexpr))

noiseeqs_nd = [0.01*x 0.01*x*y 0.02*x*z
               σ 0.01*y 0.02*x*z
               ρ β 0.01*z]
@named de = SDESystem(eqs, noiseeqs_nd, tt, [x, y, z], [σ, ρ, β])
de = complete(de)
f = eval(generate_diffusion_function(de)[1])
p = MTKParameters(de, [σ => 0.1, ρ => 0.2, β => 0.3])
@test f([1, 2, 3.0], p..., nothing) == [0.01*1 0.01*1*2 0.02*1*3
       0.1 0.01*2 0.02*1*3
       0.2 0.3 0.01*3]

f = eval(generate_diffusion_function(de)[2])
du = ones(3, 3)
f(du, [1, 2, 3.0], p..., nothing)
@test du == [0.01*1 0.01*1*2 0.02*1*3
             0.1 0.01*2 0.02*1*3
             0.2 0.3 0.01*3]

prob = SDEProblem(de, [1.0, 0.0, 0.0], (0.0, 100.0), (σ => 10.0, ρ => 26.0, β => 2.33),
    noise_rate_prototype = zeros(3, 3))
sol = solve(prob, EM(), dt = 0.001)

u0map = [
    x => 1.0,
    y => 0.0,
    z => 0.0
]

parammap = [
    σ => 10.0,
    β => 26.0,
    ρ => 2.33
]

prob = SDEProblem(de, u0map, (0.0, 100.0), parammap)
@test prob.f.sys === de
@test size(prob.noise_rate_prototype) == (3, 3)
@test prob.noise_rate_prototype isa Matrix
sol = solve(prob, EM(), dt = 0.001)

prob = SDEProblem(de, u0map, (0.0, 100.0), parammap, sparsenoise = true)
@test size(prob.noise_rate_prototype) == (3, 3)
@test prob.noise_rate_prototype isa SparseMatrixCSC
sol = solve(prob, EM(), dt = 0.001)

# Test eval_expression=false
function test_SDEFunction_no_eval()
    # Need to test within a function scope to trigger world age issues
    f = SDEFunction(de, eval_expression = false)
    p = MTKParameters(de, [σ => 10.0, ρ => 26.0, β => 2.33])
    @test f([1.0, 0.0, 0.0], p..., (0.0, 100.0)) ≈ [-10.0, 26.0, 0.0]
end
test_SDEFunction_no_eval()

# modelingtoolkitize and Ito <-> Stratonovich sense
seed = 10
Random.seed!(seed)

# simple 2D diagonal noise
u0 = rand(2)
t = randn()
trange = (0.0, 100.0)
p = [1.01, 0.87]
f1!(du, u, p, t) = (du .= p[1] * u)
σ1!(du, u, p, t) = (du .= p[2] * u)

prob = SDEProblem(f1!, σ1!, u0, trange, p)
# no correction
sys = modelingtoolkitize(prob)
fdrift = eval(generate_function(sys)[1])
fdif = eval(generate_diffusion_function(sys)[1])
@test fdrift(u0, p, t) == p[1] * u0
@test fdif(u0, p, t) == p[2] * u0
fdrift! = eval(generate_function(sys)[2])
fdif! = eval(generate_diffusion_function(sys)[2])
du = similar(u0)
fdrift!(du, u0, p, t)
@test du == p[1] * u0
fdif!(du, u0, p, t)
@test du == p[2] * u0

# Ito -> Strat
sys2 = stochastic_integral_transform(sys, -1 // 2)
fdrift = eval(generate_function(sys2)[1])
fdif = eval(generate_diffusion_function(sys2)[1])
@test fdrift(u0, p, t) == p[1] * u0 - 1 // 2 * p[2]^2 * u0
@test fdif(u0, p, t) == p[2] * u0
fdrift! = eval(generate_function(sys2)[2])
fdif! = eval(generate_diffusion_function(sys2)[2])
du = similar(u0)
fdrift!(du, u0, p, t)
@test du == p[1] * u0 - 1 // 2 * p[2]^2 * u0
fdif!(du, u0, p, t)
@test du == p[2] * u0

# Strat -> Ito
sys2 = stochastic_integral_transform(sys, 1 // 2)
fdrift = eval(generate_function(sys2)[1])
fdif = eval(generate_diffusion_function(sys2)[1])
@test fdrift(u0, p, t) == p[1] * u0 + 1 // 2 * p[2]^2 * u0
@test fdif(u0, p, t) == p[2] * u0
fdrift! = eval(generate_function(sys2)[2])
fdif! = eval(generate_diffusion_function(sys2)[2])
du = similar(u0)
fdrift!(du, u0, p, t)
@test du == p[1] * u0 + 1 // 2 * p[2]^2 * u0
fdif!(du, u0, p, t)
@test du == p[2] * u0

# somewhat complicated 1D without explicit parameters but with explicit time-dependence
f2!(du, u, p, t) = (du[1] = sin(t) + cos(u[1]))
σ2!(du, u, p, t) = (du[1] = pi + atan(u[1]))

u0 = rand(1)
prob = SDEProblem(f2!, σ2!, u0, trange)
# no correction
sys = modelingtoolkitize(prob)
fdrift = eval(generate_function(sys)[1])
fdif = eval(generate_diffusion_function(sys)[1])
@test fdrift(u0, p, t) == @. sin(t) + cos(u0)
@test fdif(u0, p, t) == pi .+ atan.(u0)
fdrift! = eval(generate_function(sys)[2])
fdif! = eval(generate_diffusion_function(sys)[2])
du = similar(u0)
fdrift!(du, u0, p, t)
@test du == @. sin(t) + cos(u0)
fdif!(du, u0, p, t)
@test du == pi .+ atan.(u0)

# Ito -> Strat
sys2 = stochastic_integral_transform(sys, -1 // 2)
fdrift = eval(generate_function(sys2)[1])
fdif = eval(generate_diffusion_function(sys2)[1])
@test fdrift(u0, p, t) == @. sin(t) + cos(u0) - 1 // 2 * 1 / (1 + u0^2) * (pi + atan(u0))
@test fdif(u0, p, t) == pi .+ atan.(u0)
fdrift! = eval(generate_function(sys2)[2])
fdif! = eval(generate_diffusion_function(sys2)[2])
du = similar(u0)
fdrift!(du, u0, p, t)
@test du == @. sin(t) + cos(u0) - 1 // 2 * 1 / (1 + u0^2) * (pi + atan(u0))
fdif!(du, u0, p, t)
@test du == pi .+ atan.(u0)

# Strat -> Ito
sys2 = stochastic_integral_transform(sys, 1 // 2)
fdrift = eval(generate_function(sys2)[1])
fdif = eval(generate_diffusion_function(sys2)[1])
@test fdrift(u0, p, t) ≈ @. sin(t) + cos(u0) + 1 // 2 * 1 / (1 + u0^2) * (pi + atan(u0))
@test fdif(u0, p, t) == pi .+ atan.(u0)
fdrift! = eval(generate_function(sys2)[2])
fdif! = eval(generate_diffusion_function(sys2)[2])
du = similar(u0)
fdrift!(du, u0, p, t)
@test du ≈ @. sin(t) + cos(u0) + 1 // 2 * 1 / (1 + u0^2) * (pi + atan(u0))
fdif!(du, u0, p, t)
@test du == pi .+ atan.(u0)

# 2D diagonal noise with mixing terms (no parameters, no time-dependence)
u0 = rand(2)
t = randn()
function f3!(du, u, p, t)
    du[1] = u[1] / 2
    du[2] = u[2] / 2
    return nothing
end
function σ3!(du, u, p, t)
    du[1] = u[2]
    du[2] = u[1]
    return nothing
end

prob = SDEProblem(f3!, σ3!, u0, trange, p)
# no correction
sys = modelingtoolkitize(prob)
fdrift = eval(generate_function(sys)[1])
fdif = eval(generate_diffusion_function(sys)[1])
@test fdrift(u0, p, t) == u0 / 2
@test fdif(u0, p, t) == reverse(u0)
fdrift! = eval(generate_function(sys)[2])
fdif! = eval(generate_diffusion_function(sys)[2])
du = similar(u0)
fdrift!(du, u0, p, t)
@test du == u0 / 2
fdif!(du, u0, p, t)
@test du == reverse(u0)

# Ito -> Strat
sys2 = stochastic_integral_transform(sys, -1 // 2)
fdrift = eval(generate_function(sys2)[1])
fdif = eval(generate_diffusion_function(sys2)[1])
@test fdrift(u0, p, t) == u0 * 0
@test fdif(u0, p, t) == reverse(u0)
fdrift! = eval(generate_function(sys2)[2])
fdif! = eval(generate_diffusion_function(sys2)[2])
du = similar(u0)
fdrift!(du, u0, p, t)
@test du == u0 * 0
fdif!(du, u0, p, t)
@test du == reverse(u0)

# Strat -> Ito
sys2 = stochastic_integral_transform(sys, 1 // 2)
fdrift = eval(generate_function(sys2)[1])
fdif = eval(generate_diffusion_function(sys2)[1])
@test fdrift(u0, p, t) == u0
@test fdif(u0, p, t) == reverse(u0)
fdrift! = eval(generate_function(sys2)[2])
fdif! = eval(generate_diffusion_function(sys2)[2])
du = similar(u0)
fdrift!(du, u0, p, t)
@test du == u0
fdif!(du, u0, p, t)
@test du == reverse(u0)

# simple 2D diagonal noise oop
u0 = rand(2)
t = randn()
p = [1.01, 0.87]
f1(u, p, t) = p[1] * u
σ1(u, p, t) = p[2] * u

prob = SDEProblem(f1, σ1, u0, trange, p)
# no correction
sys = modelingtoolkitize(prob)
fdrift = eval(generate_function(sys)[1])
fdif = eval(generate_diffusion_function(sys)[1])
@test fdrift(u0, p, t) == p[1] * u0
@test fdif(u0, p, t) == p[2] * u0
fdrift! = eval(generate_function(sys)[2])
fdif! = eval(generate_diffusion_function(sys)[2])
du = similar(u0)
fdrift!(du, u0, p, t)
@test du == p[1] * u0
fdif!(du, u0, p, t)
@test du == p[2] * u0

# Ito -> Strat
sys2 = stochastic_integral_transform(sys, -1 // 2)
fdrift = eval(generate_function(sys2)[1])
fdif = eval(generate_diffusion_function(sys2)[1])
@test fdrift(u0, p, t) == p[1] * u0 - 1 // 2 * p[2]^2 * u0
@test fdif(u0, p, t) == p[2] * u0
fdrift! = eval(generate_function(sys2)[2])
fdif! = eval(generate_diffusion_function(sys2)[2])
du = similar(u0)
fdrift!(du, u0, p, t)
@test du == p[1] * u0 - 1 // 2 * p[2]^2 * u0
fdif!(du, u0, p, t)
@test du == p[2] * u0

# Strat -> Ito
sys2 = stochastic_integral_transform(sys, 1 // 2)
fdrift = eval(generate_function(sys2)[1])
fdif = eval(generate_diffusion_function(sys2)[1])
@test fdrift(u0, p, t) == p[1] * u0 + 1 // 2 * p[2]^2 * u0
@test fdif(u0, p, t) == p[2] * u0
fdrift! = eval(generate_function(sys2)[2])
fdif! = eval(generate_diffusion_function(sys2)[2])
du = similar(u0)
fdrift!(du, u0, p, t)
@test du == p[1] * u0 + 1 // 2 * p[2]^2 * u0
fdif!(du, u0, p, t)
@test du == p[2] * u0

# non-diagonal noise
u0 = rand(2)
t = randn()
p = [1.01, 0.3, 0.6, 1.2, 0.2]
f4!(du, u, p, t) = du .= p[1] * u
function g4!(du, u, p, t)
    du[1, 1] = p[2] * u[1]
    du[1, 2] = p[3] * u[1]
    du[2, 1] = p[4] * u[1]
    du[2, 2] = p[5] * u[2]
    return nothing
end

prob = SDEProblem(f4!, g4!, u0, trange, noise_rate_prototype = zeros(2, 2), p)
# no correction
sys = modelingtoolkitize(prob)
fdrift = eval(generate_function(sys)[1])
fdif = eval(generate_diffusion_function(sys)[1])
@test fdrift(u0, p, t) == p[1] * u0
@test fdif(u0, p, t) == [p[2]*u0[1] p[3]*u0[1]
                         p[4]*u0[1] p[5]*u0[2]]
fdrift! = eval(generate_function(sys)[2])
fdif! = eval(generate_diffusion_function(sys)[2])
du = similar(u0)
fdrift!(du, u0, p, t)
@test du == p[1] * u0
du = similar(u0, size(prob.noise_rate_prototype))
fdif!(du, u0, p, t)
@test du == [p[2]*u0[1] p[3]*u0[1]
             p[4]*u0[1] p[5]*u0[2]]

# Ito -> Strat
sys2 = stochastic_integral_transform(sys, -1 // 2)
fdrift = eval(generate_function(sys2)[1])
fdif = eval(generate_diffusion_function(sys2)[1])
@test fdrift(u0, p, t) ≈ [
    p[1] * u0[1] - 1 // 2 * (p[2]^2 * u0[1] + p[3]^2 * u0[1]),
    p[1] * u0[2] - 1 // 2 * (p[2] * p[4] * u0[1] + p[5]^2 * u0[2])
]
@test fdif(u0, p, t) == [p[2]*u0[1] p[3]*u0[1]
                         p[4]*u0[1] p[5]*u0[2]]
fdrift! = eval(generate_function(sys2)[2])
fdif! = eval(generate_diffusion_function(sys2)[2])
du = similar(u0)
fdrift!(du, u0, p, t)
@test du ≈ [
    p[1] * u0[1] - 1 // 2 * (p[2]^2 * u0[1] + p[3]^2 * u0[1]),
    p[1] * u0[2] - 1 // 2 * (p[2] * p[4] * u0[1] + p[5]^2 * u0[2])
]
du = similar(u0, size(prob.noise_rate_prototype))
fdif!(du, u0, p, t)
@test du == [p[2]*u0[1] p[3]*u0[1]
             p[4]*u0[1] p[5]*u0[2]]

# Strat -> Ito
sys2 = stochastic_integral_transform(sys, 1 // 2)
fdrift = eval(generate_function(sys2)[1])
fdif = eval(generate_diffusion_function(sys2)[1])
@test fdrift(u0, p, t) ≈ [
    p[1] * u0[1] + 1 // 2 * (p[2]^2 * u0[1] + p[3]^2 * u0[1]),
    p[1] * u0[2] + 1 // 2 * (p[2] * p[4] * u0[1] + p[5]^2 * u0[2])
]
@test fdif(u0, p, t) == [p[2]*u0[1] p[3]*u0[1]
                         p[4]*u0[1] p[5]*u0[2]]
fdrift! = eval(generate_function(sys2)[2])
fdif! = eval(generate_diffusion_function(sys2)[2])
du = similar(u0)
fdrift!(du, u0, p, t)
@test du ≈ [
    p[1] * u0[1] + 1 // 2 * (p[2]^2 * u0[1] + p[3]^2 * u0[1]),
    p[1] * u0[2] + 1 // 2 * (p[2] * p[4] * u0[1] + p[5]^2 * u0[2])
]
du = similar(u0, size(prob.noise_rate_prototype))
fdif!(du, u0, p, t)
@test du == [p[2]*u0[1] p[3]*u0[1]
             p[4]*u0[1] p[5]*u0[2]]

# non-diagonal noise: Torus -- Strat and Ito are identical
u0 = rand(2)
t = randn()
p = rand(1)
f5!(du, u, p, t) = du .= false
function g5!(du, u, p, t)
    du[1, 1] = cos(p[1]) * sin(u[1])
    du[1, 2] = cos(p[1]) * cos(u[1])
    du[1, 3] = -sin(p[1]) * sin(u[2])
    du[1, 4] = -sin(p[1]) * cos(u[2])
    du[2, 1] = sin(p[1]) * sin(u[1])
    du[2, 2] = sin(p[1]) * cos(u[1])
    du[2, 3] = cos(p[1]) * sin(u[2])
    du[2, 4] = cos(p[1]) * cos(u[2])
    return nothing
end

prob = SDEProblem(f5!, g5!, u0, trange, noise_rate_prototype = zeros(2, 4), p)
# no correction
sys = modelingtoolkitize(prob)
fdrift = eval(generate_function(sys)[1])
fdif = eval(generate_diffusion_function(sys)[1])
@test fdrift(u0, p, t) == 0 * u0
@test fdif(u0, p, t) ==
      [cos(p[1])*sin(u0[1]) cos(p[1])*cos(u0[1]) -sin(p[1])*sin(u0[2]) -sin(p[1])*cos(u0[2])
       sin(p[1])*sin(u0[1]) sin(p[1])*cos(u0[1]) cos(p[1])*sin(u0[2]) cos(p[1])*cos(u0[2])]
fdrift! = eval(generate_function(sys)[2])
fdif! = eval(generate_diffusion_function(sys)[2])
du = similar(u0)
fdrift!(du, u0, p, t)
@test du == 0 * u0
du = similar(u0, size(prob.noise_rate_prototype))
fdif!(du, u0, p, t)
@test du ==
      [cos(p[1])*sin(u0[1]) cos(p[1])*cos(u0[1]) -sin(p[1])*sin(u0[2]) -sin(p[1])*cos(u0[2])
       sin(p[1])*sin(u0[1]) sin(p[1])*cos(u0[1]) cos(p[1])*sin(u0[2]) cos(p[1])*cos(u0[2])]

# Ito -> Strat
sys2 = stochastic_integral_transform(sys, -1 // 2)
fdrift = eval(generate_function(sys2)[1])
fdif = eval(generate_diffusion_function(sys2)[1])
@test fdrift(u0, p, t) == 0 * u0
@test fdif(u0, p, t) ==
      [cos(p[1])*sin(u0[1]) cos(p[1])*cos(u0[1]) -sin(p[1])*sin(u0[2]) -sin(p[1])*cos(u0[2])
       sin(p[1])*sin(u0[1]) sin(p[1])*cos(u0[1]) cos(p[1])*sin(u0[2]) cos(p[1])*cos(u0[2])]
fdrift! = eval(generate_function(sys2)[2])
fdif! = eval(generate_diffusion_function(sys2)[2])
du = similar(u0)
fdrift!(du, u0, p, t)
@test du == 0 * u0
du = similar(u0, size(prob.noise_rate_prototype))
fdif!(du, u0, p, t)
@test du ==
      [cos(p[1])*sin(u0[1]) cos(p[1])*cos(u0[1]) -sin(p[1])*sin(u0[2]) -sin(p[1])*cos(u0[2])
       sin(p[1])*sin(u0[1]) sin(p[1])*cos(u0[1]) cos(p[1])*sin(u0[2]) cos(p[1])*cos(u0[2])]

# Strat -> Ito
sys2 = stochastic_integral_transform(sys, 1 // 2)
fdrift = eval(generate_function(sys2)[1])
fdif = eval(generate_diffusion_function(sys2)[1])
@test fdrift(u0, p, t) == 0 * u0
@test fdif(u0, p, t) ==
      [cos(p[1])*sin(u0[1]) cos(p[1])*cos(u0[1]) -sin(p[1])*sin(u0[2]) -sin(p[1])*cos(u0[2])
       sin(p[1])*sin(u0[1]) sin(p[1])*cos(u0[1]) cos(p[1])*sin(u0[2]) cos(p[1])*cos(u0[2])]
fdrift! = eval(generate_function(sys2)[2])
fdif! = eval(generate_diffusion_function(sys2)[2])
du = similar(u0)
fdrift!(du, u0, p, t)
@test du == 0 * u0
du = similar(u0, size(prob.noise_rate_prototype))
fdif!(du, u0, p, t)
@test du ==
      [cos(p[1])*sin(u0[1]) cos(p[1])*cos(u0[1]) -sin(p[1])*sin(u0[2]) -sin(p[1])*cos(u0[2])
       sin(p[1])*sin(u0[1]) sin(p[1])*cos(u0[1]) cos(p[1])*sin(u0[2]) cos(p[1])*cos(u0[2])]

# issue #819
@testset "Combined system name collisions" begin
    @independent_variables t
    D = Differential(t)
    eqs_short = [D(x) ~ σ * (y - x),
        D(y) ~ x * (ρ - z) - y
    ]
    noise_eqs = [y - x
                 x - y]
    sys1 = SDESystem(eqs_short, noise_eqs, t, [x, y, z], [σ, ρ, β], name = :sys1)
    sys2 = SDESystem(eqs_short, noise_eqs, t, [x, y, z], [σ, ρ, β], name = :sys1)
    @test_throws ArgumentError SDESystem([sys2.y ~ sys1.z], [sys2.y], t, [], [],
        systems = [sys1, sys2], name = :foo)
end

# observed variable handling
@variables x(tt) RHS(tt)
@parameters τ
@named fol = SDESystem([D(x) ~ (1 - x) / τ], [x], tt, [x], [τ];
    observed = [RHS ~ (1 - x) / τ])
@test isequal(RHS, @nonamespace fol.RHS)
RHS2 = RHS
@unpack RHS = fol
@test isequal(RHS, RHS2)

# issue #1644
using ModelingToolkit: rename
eqs = [D(x) ~ x]
noiseeqs = [0.1 * x]
@named de = SDESystem(eqs, noiseeqs, tt, [x], [])
@test nameof(rename(de, :newname)) == :newname

@testset "observed functionality" begin
    @parameters α β
    @variables x(tt) y(tt) z(tt)
    @variables weight(tt)

    eqs = [D(x) ~ α * x]
    noiseeqs = [β * x]
    dt = 1 // 2^(7)
    x0 = 0.1

    u0map = [
        x => x0
    ]

    parammap = [
        α => 1.5,
        β => 1.0
    ]

    @named de = SDESystem(eqs, noiseeqs, tt, [x], [α, β], observed = [weight ~ x * 10])
    de = complete(de)
    prob = SDEProblem(de, u0map, (0.0, 1.0), parammap)
    sol = solve(prob, EM(), dt = dt)
    @test observed(de) == [weight ~ x * 10]
    @test sol[weight] == 10 * sol[x]

    @named ode = ODESystem(eqs, tt, [x], [α, β], observed = [weight ~ x * 10])
    ode = complete(ode)
    odeprob = ODEProblem(ode, u0map, (0.0, 1.0), parammap)
    solode = solve(odeprob, Tsit5())
    @test observed(ode) == [weight ~ x * 10]
    @test solode[weight] == 10 * solode[x]
end

@testset "Measure Transformation for variance reduction" begin
    @parameters α β
    @variables x(tt) y(tt) z(tt)

    # Evaluate Exp [(X_T)^2]
    # SDE: X_t = x + \int_0^t α X_z dz + \int_0^t b X_z dW_z
    eqs = [D(x) ~ α * x]
    noiseeqs = [β * x]

    @named de = SDESystem(eqs, noiseeqs, tt, [x], [α, β])
    de = complete(de)
    g(x) = x[1]^2
    dt = 1 // 2^(7)
    x0 = 0.1

    ## Standard approach
    # EM with 1`000 trajectories for stepsize 2^-7
    u0map = [
        x => x0
    ]

    parammap = [
        α => 1.5,
        β => 1.0
    ]

    prob = SDEProblem(de, u0map, (0.0, 1.0), parammap)

    function prob_func(prob, i, repeat)
        remake(prob, seed = seeds[i])
    end
    numtraj = Int(1e3)
    seed = 100
    Random.seed!(seed)
    seeds = rand(UInt, numtraj)

    ensemble_prob = EnsembleProblem(prob;
        output_func = (sol, i) -> (g(sol.u[end]), false),
        prob_func = prob_func)

    sim = solve(ensemble_prob, EM(), dt = dt, trajectories = numtraj)
    μ = mean(sim)
    σ = std(sim) / sqrt(numtraj)

    ## Variance reduction method
    u = x
    demod = complete(ModelingToolkit.Girsanov_transform(de, u; θ0 = 0.1))

    probmod = SDEProblem(demod, u0map, (0.0, 1.0), parammap)

    ensemble_probmod = EnsembleProblem(probmod;
        output_func = (sol, i) -> (g(sol[x, end]) *
                                   sol[demod.weight, end],
            false),
        prob_func = prob_func)

    simmod = solve(ensemble_probmod, EM(), dt = dt, trajectories = numtraj)
    μmod = mean(simmod)
    σmod = std(simmod) / sqrt(numtraj)

    display("μ = $(round(μ, digits=2)) ± $(round(σ, digits=2))")
    display("μmod = $(round(μmod, digits=2)) ± $(round(σmod, digits=2))")

    @test μ≈μmod atol=2σ
    @test σ > σmod
end

sts = @variables x(tt) y(tt) z(tt)
ps = @parameters σ ρ
@brownian β η
s = 0.001
β *= s
η *= s

eqs = [D(x) ~ σ * (y - x) + x * β,
    D(y) ~ x * (ρ - z) - y + y * β + x * η,
    D(z) ~ x * y - β * z + (x * z) * β]
@named sys1 = System(eqs, tt)
sys1 = structural_simplify(sys1)

drift_eqs = [D(x) ~ σ * (y - x),
    D(y) ~ x * (ρ - z) - y,
    D(z) ~ x * y]

diffusion_eqs = [s*x 0
                 s*y s*x
                 (s * x * z)-s * z 0]

sys2 = SDESystem(drift_eqs, diffusion_eqs, tt, sts, ps, name = :sys1)
sys2 = complete(sys2)
@test sys1 == sys2

prob = SDEProblem(sys1, sts .=> [1.0, 0.0, 0.0],
    (0.0, 100.0), ps .=> (10.0, 26.0))
solve(prob, LambaEulerHeun(), seed = 1)

# Test ill-formed due to more equations than states in noise equations

@independent_variables t
@parameters p d
@variables X(t)
eqs = [D(X) ~ p - d * X]
noise_eqs = [sqrt(p), -sqrt(d * X)]
@test_throws ArgumentError SDESystem(eqs, noise_eqs, t, [X], [p, d]; name = :ssys)

noise_eqs = reshape([sqrt(p), -sqrt(d * X)], 1, 2)
ssys = SDESystem(eqs, noise_eqs, t, [X], [p, d]; name = :ssys)

# SDEProblem construction with StaticArrays
# Issue#2814
@parameters p d
@variables x(tt)
@brownian a
eqs = [D(x) ~ p - d * x + a * sqrt(p)]
@mtkbuild sys = System(eqs, tt)
u0 = @SVector[x => 10.0]
tspan = (0.0, 10.0)
ps = @SVector[p => 5.0, d => 0.5]
sprob = SDEProblem(sys, u0, tspan, ps)
@test !isinplace(sprob)
@test !isinplace(sprob.f)
@test_nowarn solve(sprob, ImplicitEM())

# Ensure diagonal noise generates vector noise function
@variables y(tt)
@brownian b
eqs = [D(x) ~ p - d * x + a * sqrt(p)
       D(y) ~ p - d * y + b * sqrt(d)]
@mtkbuild sys = System(eqs, tt)
u0 = @SVector[x => 10.0, y => 20.0]
tspan = (0.0, 10.0)
ps = @SVector[p => 5.0, d => 0.5]
sprob = SDEProblem(sys, u0, tspan, ps)
@test sprob.f.g(sprob.u0, sprob.p, sprob.tspan[1]) isa SVector{2, Float64}
@test_nowarn solve(sprob, ImplicitEM())

let
    @parameters σ ρ β
    @variables x(t) y(t) z(t)
    @brownian a
    eqs = [D(x) ~ σ * (y - x) + 0.1a * x,
        D(y) ~ x * (ρ - z) - y + 0.1a * y,
        D(z) ~ x * y - β * z + 0.1a * z]

    @mtkbuild de = System(eqs, t)

    u0map = [
        x => 1.0,
        y => 0.0,
        z => 0.0
    ]

    parammap = [
        σ => 10.0,
        β => 26.0,
        ρ => 2.33
    ]
    prob = SDEProblem(de, u0map, (0.0, 100.0), parammap)
    # TODO: re-enable this when we support scalar noise
    @test solve(prob, SOSRI()).retcode == ReturnCode.Success
end

let # test to make sure that scalar noise always receive the same kicks
    @variables x(t) y(t)
    @brownian a
    eqs = [D(x) ~ a,
        D(y) ~ a]

    @mtkbuild de = System(eqs, t)
    prob = SDEProblem(de, [x => 0, y => 0], (0.0, 10.0), [])
    sol = solve(prob, SOSRI())
    @test sol.u[end][1] == sol.u[end][2]
end

let # test that diagonal noise is correctly handled
    @parameters σ ρ β
    @variables x(t) y(t) z(t)
    @brownian a b c
    eqs = [D(x) ~ σ * (y - x) + 0.1a * x,
        D(y) ~ x * (ρ - z) - y + 0.1b * y,
        D(z) ~ x * y - β * z + 0.1c * z]

    @mtkbuild de = System(eqs, t)

    u0map = [
        x => 1.0,
        y => 0.0,
        z => 0.0
    ]

    parammap = [
        σ => 10.0,
        β => 26.0,
        ρ => 2.33
    ]

    prob = SDEProblem(de, u0map, (0.0, 100.0), parammap)
    # SOSRI only works for diagonal and scalar noise
    @test solve(prob, SOSRI()).retcode == ReturnCode.Success
end

@testset "Non-diagonal noise check" begin
    @parameters σ ρ β
    @variables x(tt) y(tt) z(tt)
    @brownian a b c d e f
    eqs = [D(x) ~ σ * (y - x) + 0.1a * x + d,
        D(y) ~ x * (ρ - z) - y + 0.1b * y + e,
        D(z) ~ x * y - β * z + 0.1c * z + f]
    @mtkbuild de = System(eqs, tt)

    u0map = [
        x => 1.0,
        y => 0.0,
        z => 0.0
    ]

    parammap = [
        σ => 10.0,
        β => 26.0,
        ρ => 2.33
    ]

    prob = SDEProblem(de, u0map, (0.0, 100.0), parammap)
    # SOSRI only works for diagonal and scalar noise
    @test_throws ErrorException solve(prob, SOSRI()).retcode==ReturnCode.Success
    # ImplicitEM does work for non-diagonal noise
    @test solve(prob, ImplicitEM()).retcode == ReturnCode.Success
    @test size(ModelingToolkit.get_noiseeqs(de)) == (3, 6)
end

@testset "Diagonal noise, less brownians than equations" begin
    @parameters σ ρ β
    @variables x(tt) y(tt) z(tt)
    @brownian a b
    eqs = [D(x) ~ σ * (y - x) + 0.1a * x,     # One brownian
        D(y) ~ x * (ρ - z) - y + 0.1b * y, # Another brownian
        D(z) ~ x * y - β * z]              # no brownians -- still diagonal
    @mtkbuild de = System(eqs, tt)

    u0map = [
        x => 1.0,
        y => 0.0,
        z => 0.0
    ]

    parammap = [
        σ => 10.0,
        β => 26.0,
        ρ => 2.33
    ]

    prob = SDEProblem(de, u0map, (0.0, 100.0), parammap)
    @test solve(prob, SOSRI()).retcode == ReturnCode.Success
end

@testset "Passing `nothing` to `u0`" begin
    @variables x(t) = 1
    @brownian b
    @mtkbuild sys = System([D(x) ~ x + b], t)
    prob = @test_nowarn SDEProblem(sys, nothing, (0.0, 1.0))
    @test_nowarn solve(prob, ImplicitEM())
end

@testset "Issue#3212: Noise dependent on observed" begin
    sts = @variables begin
        x(t) = 1.0
        input(t)
        [input = true]
    end
    ps = @parameters a = 2
    @brownian η

    eqs = [D(x) ~ -a * x + (input + 1) * η
           input ~ 0.0]

    sys = System(eqs, t, sts, ps; name = :name)
    sys = structural_simplify(sys)
    @test ModelingToolkit.get_noiseeqs(sys) ≈ [1.0]
    prob = SDEProblem(sys, [], (0.0, 1.0), [])
    @test_nowarn solve(prob, RKMil())
end

@testset "Observed variables retained after `structural_simplify`" begin
    @variables x(t) y(t) z(t)
    @brownian a
    @mtkbuild sys = System([D(x) ~ x + a, D(y) ~ y + a, z ~ x + y], t)
    @test sys isa SDESystem
    @test length(observed(sys)) == 1
    prob = SDEProblem(sys, [x => 1.0, y => 1.0], (0.0, 1.0))
    @test prob[z] ≈ 2.0
end

@testset "SDESystem to ODESystem" begin
    @variables x(t) y(t) z(t)
    @testset "Scalar noise" begin
        @named sys = SDESystem([D(x) ~ x, D(y) ~ y, z ~ x + y], [x, y, 3],
            t, [x, y, z], [], is_scalar_noise = true)
        odesys = ODESystem(sys)
        @test odesys isa ODESystem
        vs = ModelingToolkit.vars(equations(odesys))
        nbrownian = count(
            v -> ModelingToolkit.getvariabletype(v) == ModelingToolkit.BROWNIAN, vs)
        @test nbrownian == 3
        for eq in equations(odesys)
            ModelingToolkit.isdiffeq(eq) || continue
            @test length(arguments(eq.rhs)) == 4
        end
    end

    @testset "Non-scalar vector noise" begin
        @named sys = SDESystem([D(x) ~ x, D(y) ~ y, z ~ x + y], [x, y, 0],
            t, [x, y, z], [], is_scalar_noise = false)
        odesys = ODESystem(sys)
        @test odesys isa ODESystem
        vs = ModelingToolkit.vars(equations(odesys))
        nbrownian = count(
            v -> ModelingToolkit.getvariabletype(v) == ModelingToolkit.BROWNIAN, vs)
        @test nbrownian == 1
        for eq in equations(odesys)
            ModelingToolkit.isdiffeq(eq) || continue
            @test length(arguments(eq.rhs)) == 2
        end
    end

    @testset "Matrix noise" begin
        noiseeqs = [x+y y+z z+x
                    2y 2z 2x
                    z+1 x+1 y+1]
        @named sys = SDESystem([D(x) ~ x, D(y) ~ y, D(z) ~ z], noiseeqs, t, [x, y, z], [])
        odesys = ODESystem(sys)
        @test odesys isa ODESystem
        vs = ModelingToolkit.vars(equations(odesys))
        nbrownian = count(
            v -> ModelingToolkit.getvariabletype(v) == ModelingToolkit.BROWNIAN, vs)
        @test nbrownian == 3
        for eq in equations(odesys)
            @test length(arguments(eq.rhs)) == 4
        end
    end
end

@testset "`structural_simplify(::SDESystem)`" begin
    @variables x(t) y(t)
    @mtkbuild sys = SDESystem(
        [D(x) ~ x, y ~ 2x], [x, 0], t, [x, y], []; is_scalar_noise = true)
    @test sys isa SDESystem
    @test length(equations(sys)) == 1
    @test length(ModelingToolkit.get_noiseeqs(sys)) == 1
    @test length(observed(sys)) == 1
end

<<<<<<< HEAD
# Test validating types of states
@testset "Validate input types" begin
    @parameters p d
    @variables X(t)::Int64
    @brownian z
    eq2 = D(X) ~ p - d*X + z
    @test_throws Exception @mtkbuild ssys = System([eq2], t)
=======
@testset "SDEFunctionExpr" begin
    @parameters σ ρ β
    @variables x(tt) y(tt) z(tt)

    eqs = [D(x) ~ σ * (y - x),
        D(y) ~ x * (ρ - z) - y,
        D(z) ~ x * y - β * z]

    noiseeqs = [0.1 * x,
        0.1 * y,
        0.1 * z]

    @named sys = ODESystem(eqs, tt, [x, y, z], [σ, ρ, β])
    
    @named de = SDESystem(eqs, noiseeqs, tt, [x, y, z], [σ, ρ, β], tspan = (0.0, 10.0))
    de = complete(de)
    
    f = SDEFunctionExpr(de)
    @test f isa Expr

    @testset "Configuration Tests" begin
        # Test with `tgrad`
        f_tgrad = SDEFunctionExpr(de; tgrad = true)
        @test f_tgrad isa Expr

        # Test with `jac`
        f_jac = SDEFunctionExpr(de; jac = true)
        @test f_jac isa Expr

        # Test with sparse Jacobian
        f_sparse = SDEFunctionExpr(de; sparse = true)
        @test f_sparse isa Expr
    end

    @testset "Ordering Tests" begin
        dvs = [z, y, x]
        ps = [β, ρ, σ]
        f_order = SDEFunctionExpr(de, dvs, ps)
        @test f_order isa Expr
    end
end

@testset "SDESystem Equality with events" begin
    @variables X(t)
    @parameters p d
    @brownian a
    seq = D(X) ~ p - d*X + a
    @mtkbuild ssys1 = System([seq], t; name = :ssys)
    @mtkbuild ssys2 = System([seq], t; name = :ssys)
    @test ssys1 == ssys2 # true

    continuous_events = [[X ~ 1.0] => [X ~ X + 5.0]]
    discrete_events = [5.0 => [d ~ d / 2.0]]

    @mtkbuild ssys1 = System([seq], t; name = :ssys, continuous_events)
    @mtkbuild ssys2 = System([seq], t; name = :ssys)
    @test ssys1 !== ssys2 

    @mtkbuild ssys1 = System([seq], t; name = :ssys, discrete_events)
    @mtkbuild ssys2 = System([seq], t; name = :ssys)
    @test ssys1 !== ssys2

    @mtkbuild ssys1 = System([seq], t; name = :ssys, continuous_events)
    @mtkbuild ssys2 = System([seq], t; name = :ssys, discrete_events)
    @test ssys1 !== ssys2 
end

@testset "Error when constructing SDESystem without `structural_simplify`" begin
    @parameters σ ρ β
    @variables x(tt) y(tt) z(tt)
    @brownian a
    eqs = [D(x) ~ σ * (y - x) + 0.1a * x,
        D(y) ~ x * (ρ - z) - y + 0.1a * y,
        D(z) ~ x * y - β * z + 0.1a * z]

    @named de = System(eqs, t)
    de = complete(de)

    u0map = [x => 1.0, y => 0.0, z => 0.0]
    parammap = [σ => 10.0, β => 26.0, ρ => 2.33]

    @test_throws ErrorException("SDESystem constructed by defining Brownian variables with @brownian must be simplified by calling `structural_simplify` before a SDEProblem can be constructed.") SDEProblem(de, u0map, (0.0, 100.0), parammap)
    de = structural_simplify(de)
    @test SDEProblem(de, u0map, (0.0, 100.0), parammap) isa SDEProblem
>>>>>>> 5cdb4ba2
end<|MERGE_RESOLUTION|>--- conflicted
+++ resolved
@@ -869,7 +869,6 @@
     @test length(observed(sys)) == 1
 end
 
-<<<<<<< HEAD
 # Test validating types of states
 @testset "Validate input types" begin
     @parameters p d
@@ -877,7 +876,8 @@
     @brownian z
     eq2 = D(X) ~ p - d*X + z
     @test_throws Exception @mtkbuild ssys = System([eq2], t)
-=======
+end
+
 @testset "SDEFunctionExpr" begin
     @parameters σ ρ β
     @variables x(tt) y(tt) z(tt)
@@ -962,5 +962,4 @@
     @test_throws ErrorException("SDESystem constructed by defining Brownian variables with @brownian must be simplified by calling `structural_simplify` before a SDEProblem can be constructed.") SDEProblem(de, u0map, (0.0, 100.0), parammap)
     de = structural_simplify(de)
     @test SDEProblem(de, u0map, (0.0, 100.0), parammap) isa SDEProblem
->>>>>>> 5cdb4ba2
 end