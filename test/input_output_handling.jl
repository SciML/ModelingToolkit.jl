using ModelingToolkit, Symbolics, Test
using ModelingToolkit: get_namespace, has_var, inputs, outputs, is_bound, bound_inputs,
                       unbound_inputs, bound_outputs, unbound_outputs, isinput, isoutput,
                       ExtraVariablesSystemException
using ModelingToolkit: t_nounits as t, D_nounits as D

@variables xx(t) some_input(t) [input = true]
eqs = [D(xx) ~ some_input]
@named model = ODESystem(eqs, t)
@test_throws ExtraVariablesSystemException structural_simplify(model)
if VERSION >= v"1.8"
    err = "In particular, the unset input(s) are:\n some_input(t)"
    @test_throws err structural_simplify(model)
end

# Test input handling
@variables x(t) u(t) [input = true] v(t)[1:2] [input = true]
@test isinput(u)

@named sys = ODESystem([D(x) ~ -x + u], t) # both u and x are unbound
@named sys1 = ODESystem([D(x) ~ -x + v[1] + v[2]], t) # both v and x are unbound
@named sys2 = ODESystem([D(x) ~ -sys.x], t, systems = [sys]) # this binds sys.x in the context of sys2, sys2.x is still unbound
@named sys21 = ODESystem([D(x) ~ -sys1.x], t, systems = [sys1]) # this binds sys.x in the context of sys2, sys2.x is still unbound
@named sys3 = ODESystem([D(x) ~ -sys.x + sys.u], t, systems = [sys]) # This binds both sys.x and sys.u
@named sys31 = ODESystem([D(x) ~ -sys1.x + sys1.v[1]], t, systems = [sys1]) # This binds both sys.x and sys1.v[1]

@named sys4 = ODESystem([D(x) ~ -sys.x, u ~ sys.u], t, systems = [sys]) # This binds both sys.x and sys3.u, this system is one layer deeper than the previous. u is directly forwarded to sys.u, and in this case sys.u is bound while u is not

@test has_var(x ~ 1, x)
@test has_var(1 ~ x, x)
@test has_var(x + x, x)
@test !has_var(2 ~ 1, x)

@test get_namespace(x) == ""
@test get_namespace(sys.x) == "sys"
@test get_namespace(sys2.x) == "sys2"
@test get_namespace(sys2.sys.x) == "sys2₊sys"
@test get_namespace(sys21.sys1.v) == "sys21₊sys1"

@test !is_bound(sys, u)
@test !is_bound(sys, x)
@test !is_bound(sys, sys.u)
@test is_bound(sys2, sys.x)
@test !is_bound(sys2, sys.u)
@test !is_bound(sys2, sys2.sys.u)
@test is_bound(sys21, sys1.x)
@test !is_bound(sys21, sys1.v[1])
@test !is_bound(sys21, sys1.v[2])
@test is_bound(sys31, sys1.v[1])
@test !is_bound(sys31, sys1.v[2])

# simplification turns input variables into parameters
ssys = structural_simplify(sys, inputs = [u], outputs = [])
@test ModelingToolkit.isparameter(unbound_inputs(ssys)[])
@test !is_bound(ssys, u)
@test u ∈ Set(unbound_inputs(ssys))

fsys2 = flatten(sys2)
@test is_bound(fsys2, sys.x)
@test !is_bound(fsys2, sys.u)
@test !is_bound(fsys2, sys2.sys.u)

@test is_bound(sys3, sys.u) # I would like to write sys3.sys.u here but that's not how the variable is stored in the equations
@test is_bound(sys3, sys.x)

@test is_bound(sys4, sys.u)
@test !is_bound(sys4, u)

fsys4 = flatten(sys4)
@test is_bound(fsys4, sys.u)
@test !is_bound(fsys4, u)

@test isequal(inputs(sys), [u])
@test isequal(inputs(sys2), [sys.u])

@test isempty(bound_inputs(sys))
@test isequal(unbound_inputs(sys), [u])

@test isempty(bound_inputs(sys2))
@test isempty(bound_inputs(fsys2))
@test isequal(unbound_inputs(sys2), [sys.u])
@test isequal(unbound_inputs(fsys2), [sys.u])

@test isequal(bound_inputs(sys3), [sys.u])
@test isempty(unbound_inputs(sys3))

# Test output handling
@variables x(t) y(t) [output = true]
@test isoutput(y)
@named sys = ODESystem([D(x) ~ -x, y ~ x], t) # both y and x are unbound
syss = structural_simplify(sys, outputs = [y]) # This makes y an observed variable

@named sys2 = ODESystem([D(x) ~ -sys.x, y ~ sys.y], t, systems = [sys])

@test !is_bound(sys, y)
@test !is_bound(sys, x)
@test !is_bound(sys, sys.y)

@test !is_bound(syss, y)
@test !is_bound(syss, x)
@test !is_bound(syss, sys.y)

@test isequal(unbound_outputs(sys), [y])
@test isequal(unbound_outputs(syss), [y])

@test isequal(unbound_outputs(sys2), [y])
@test isequal(bound_outputs(sys2), [sys.y])

syss = structural_simplify(sys2, outputs = [sys.y])

@test !is_bound(syss, y)
@test !is_bound(syss, x)
@test is_bound(syss, sys.y)

#@test isequal(unbound_outputs(syss), [y])
@test isequal(bound_outputs(syss), [sys.y])

using ModelingToolkitStandardLibrary
using ModelingToolkitStandardLibrary.Mechanical.Rotational
@named inertia1 = Inertia(; J = 1)
@named inertia2 = Inertia(; J = 1)
@named spring = Rotational.Spring(; c = 10)
@named damper = Rotational.Damper(; d = 3)
@named torque = Torque(; use_support = false)
@variables y(t) = 0
eqs = [connect(torque.flange, inertia1.flange_a)
       connect(inertia1.flange_b, spring.flange_a, damper.flange_a)
       connect(inertia2.flange_a, spring.flange_b, damper.flange_b)
       y ~ inertia2.w + torque.tau.u]
model = ODESystem(eqs, t; systems = [torque, inertia1, inertia2, spring, damper],
    name = :name, guesses = [spring.flange_a.phi => 0.0])
model_outputs = [inertia1.w, inertia2.w, inertia1.phi, inertia2.phi]
model_inputs = [torque.tau.u]
op = Dict(torque.tau.u => 0.0)
matrices, ssys = linearize(
    model, model_inputs, model_outputs; op);
@test length(ModelingToolkit.outputs(ssys)) == 4

if VERSION >= v"1.8" # :opaque_closure not supported before
    let # Just to have a local scope for D
        matrices, ssys = linearize(model, model_inputs, [y]; op)
        A, B, C, D = matrices
        obsf = ModelingToolkit.build_explicit_observed_function(ssys,
            [y],
            inputs = [torque.tau.u])
        x = randn(size(A, 1))
        u = randn(size(B, 2))
        p = getindex.(
            Ref(ModelingToolkit.defaults_and_guesses(ssys)),
            parameters(ssys))
        y1 = obsf(x, u, p, 0)
        y2 = C * x + D * u
        @test y1[] ≈ y2[]
    end
end

## Code generation with unbound inputs
@testset "generate_control_function with disturbance inputs" begin
    for split in [true, false]
        simplify = true

        @variables x(t)=0 u(t)=0 [input = true]
        eqs = [
            D(x) ~ -x + u
        ]

        @named sys = ODESystem(eqs, t)
        sys = structural_simplify(sys, inputs = [u])
        f, dvs, ps, io_sys = ModelingToolkit.generate_control_function(sys; simplify, split)

        @test isequal(dvs[], x)
        @test isempty(ps)

        p = [rand()]
        x = [rand()]
        u = [rand()]
        @test f(x, u, p, 1) ≈ -x + u

        # With disturbance inputs
        @variables x(t)=0 u(t)=0 [input = true] d(t)=0
        eqs = [
            D(x) ~ -x + u + d^2
        ]

        @named sys = ODESystem(eqs, t)
        sys = structural_simplify(sys, inputs = [u], disturbance_inputs = [d])
        f, dvs, ps, io_sys = ModelingToolkit.generate_control_function(sys; simplify, split)

        @test isequal(dvs[], x)
        @test isempty(ps)

        p = [rand()]
        x = [rand()]
        u = [rand()]
        @test f(x, u, p, 1) ≈ -x + u

        ## With added d argument
        @variables x(t)=0 u(t)=0 [input = true] d(t)=0
        eqs = [
            D(x) ~ -x + u + d^2
        ]

        @named sys = ODESystem(eqs, t)
        sys = structural_simplify(sys, inputs = [u], disturbance_inputs = [d])
        f, dvs, ps, io_sys = ModelingToolkit.generate_control_function(
            sys; simplify, split, disturbance_argument = true)

        @test isequal(dvs[], x)
        @test isempty(ps)

        p = [rand()]
        x = [rand()]
        u = [rand()]
        d = [rand()]
        @test f(x, u, p, t, d) ≈ -x + u + [d[]^2]
    end
end

## more complicated system

@variables u(t) [input = true]

function Mass(; name, m = 1.0, p = 0, v = 0)
    @variables y(t)=0 [output = true]
    ps = @parameters m = m
    sts = @variables pos(t)=p vel(t)=v
    eqs = [D(pos) ~ vel
           y ~ pos]
    ODESystem(eqs, t, [pos, vel, y], ps; name)
end

function MySpring(; name, k = 1e4)
    ps = @parameters k = k
    @variables x(t) = 0 # Spring deflection
    ODESystem(Equation[], t, [x], ps; name)
end

function MyDamper(; name, c = 10)
    ps = @parameters c = c
    @variables vel(t) = 0
    ODESystem(Equation[], t, [vel], ps; name)
end

function SpringDamper(; name, k = false, c = false)
    spring = MySpring(; name = :spring, k)
    damper = MyDamper(; name = :damper, c)
    compose(ODESystem(Equation[], t; name),
        spring, damper)
end

connect_sd(sd, m1, m2) = [sd.spring.x ~ m1.pos - m2.pos, sd.damper.vel ~ m1.vel - m2.vel]
sd_force(sd) = -sd.spring.k * sd.spring.x - sd.damper.c * sd.damper.vel

# Parameters
m1 = 1
m2 = 1
k = 1000
c = 10

@named mass1 = Mass(; m = m1)
@named mass2 = Mass(; m = m2)
@named sd = SpringDamper(; k, c)

eqs = [connect_sd(sd, mass1, mass2)
       D(mass1.vel) ~ (sd_force(sd) + u) / mass1.m
       D(mass2.vel) ~ (-sd_force(sd)) / mass2.m]
@named _model = ODESystem(eqs, t)
@named model = compose(_model, mass1, mass2, sd);

model = structural_simplify(model, inputs = [u])
f, dvs, ps, io_sys = ModelingToolkit.generate_control_function(model, simplify = true)
@test length(dvs) == 4
p = MTKParameters(io_sys, [io_sys.u => NaN])
x = ModelingToolkit.varmap_to_vars(
    merge(ModelingToolkit.defaults(model),
        Dict(D.(unknowns(model)) .=> 0.0)), dvs)
u = [rand()]
out = f(x, u, p, 1)
i = findfirst(isequal(u[1]), out)
@test i isa Int
@test iszero(out[[1:(i - 1); (i + 1):end]])

@variables x(t) u(t) [input = true]
eqs = [D(x) ~ u]
@named sys = ODESystem(eqs, t)
@test_nowarn structural_simplify(sys, inputs = [u], outputs = [])

#=
## Disturbance input handling
We test that the generated disturbance dynamics is correct by calling the dynamics in two different points that differ in the disturbance state, and check that we get the same result as when we call the linearized dynamics in the same two points. The true system is linear so the linearized dynamics are exact.

The test below builds a double-mass model and adds an integrating disturbance to the input
=#

using ModelingToolkit
using ModelingToolkitStandardLibrary.Mechanical.Rotational
using ModelingToolkitStandardLibrary.Blocks

# Parameters
m1 = 1
m2 = 1
k = 1000 # Spring stiffness
c = 10   # Damping coefficient

@named inertia1 = Rotational.Inertia(; J = m1)
@named inertia2 = Rotational.Inertia(; J = m2)
@named spring = Rotational.Spring(; c = k)
@named damper = Rotational.Damper(; d = c)
@named torque = Rotational.Torque(; use_support = false)

function SystemModel(u = nothing; name = :model)
    eqs = [connect(torque.flange, inertia1.flange_a)
           connect(inertia1.flange_b, spring.flange_a, damper.flange_a)
           connect(inertia2.flange_a, spring.flange_b, damper.flange_b)]
    if u !== nothing
        push!(eqs, connect(torque.tau, u.output))
        return @named model = ODESystem(eqs, t;
            systems = [
                torque,
                inertia1,
                inertia2,
                spring,
                damper,
                u
            ])
    end
    ODESystem(eqs, t; systems = [torque, inertia1, inertia2, spring, damper],
        name, guesses = [spring.flange_a.phi => 0.0])
end

model = SystemModel() # Model with load disturbance
model = complete(model)
model_outputs = [model.inertia1.w, model.inertia2.w, model.inertia1.phi, model.inertia2.phi]

@named dmodel = Blocks.StateSpace([0.0], [1.0], [1.0], [0.0]) # An integrating disturbance

@named dist = ModelingToolkit.DisturbanceModel(model.torque.tau.u, dmodel)
f, outersys, dvs, p, io_sys = ModelingToolkit.add_input_disturbance(model, dist)

@unpack u, d = outersys
matrices, ssys = linearize(outersys, [u, d], model_outputs)

def = ModelingToolkit.defaults(outersys)

# Create a perturbation in the disturbance state
dstate = setdiff(dvs, model_outputs)[]
x_add = ModelingToolkit.varmap_to_vars(merge(Dict(dvs .=> 0), Dict(dstate => 1)), dvs)

x0 = randn(5)
x1 = copy(x0) + x_add # add disturbance state perturbation
u = randn(1)
pn = MTKParameters(io_sys, [])
xp0 = f(x0, u, pn, 0)
xp1 = f(x1, u, pn, 0)

@test xp0 ≈ matrices.A * x0 + matrices.B * [u; 0]
@test xp1 ≈ matrices.A * x1 + matrices.B * [u; 0]

@variables x(t)[1:3] = 0
@variables u(t)[1:2]
y₁, y₂, y₃ = x
u1, u2 = u
k₁, k₂, k₃ = 1, 1, 1
eqs = [D(y₁) ~ -k₁ * y₁ + k₃ * y₂ * y₃ + u1
       D(y₂) ~ k₁ * y₁ - k₃ * y₂ * y₃ - k₂ * y₂^2 + u2
       y₁ + y₂ + y₃ ~ 1]

@named sys = ODESystem(eqs, t)
m_inputs = [u[1], u[2]]
m_outputs = [y₂]
sys_simp = structural_simplify(sys, inputs = m_inputs, outputs = m_outputs)
@test isequal(unknowns(sys_simp), collect(x[1:2]))
@test length(inputs(sys_simp)) == 2

# https://github.com/SciML/ModelingToolkit.jl/issues/1577
@named c = Constant(; k = 2)
@named gain = Gain(1;)
@named int = Integrator(; k = 1)
@named fb = Feedback(;)
@named model = ODESystem(
    [
        connect(c.output, fb.input1),
        connect(fb.input2, int.output),
        connect(fb.output, gain.input),
        connect(gain.output, int.input)
    ],
    t,
    systems = [int, gain, c, fb])
sys = structural_simplify(model)
@test length(unknowns(sys)) == length(equations(sys)) == 1

## Disturbance models when plant has multiple inputs
using ModelingToolkit, LinearAlgebra
using ModelingToolkit: DisturbanceModel, get_iv, get_disturbance_system
using ModelingToolkitStandardLibrary.Blocks
A, C = [randn(2, 2) for i in 1:2]
B = [1.0 0; 0 1.0]
@named model = Blocks.StateSpace(A, B, C)
@named integrator = Blocks.StateSpace([-0.001;;], [1.0;;], [1.0;;], [0.0;;])

ins = collect(complete(model).input.u)
outs = collect(complete(model).output.u)

disturbed_input = ins[1]
@named dist_integ = DisturbanceModel(disturbed_input, integrator)

f, augmented_sys, dvs, p = ModelingToolkit.add_input_disturbance(model,
    dist_integ,
    ins)

augmented_sys = complete(augmented_sys)
matrices, ssys = linearize(augmented_sys,
    [
        augmented_sys.u,
        augmented_sys.input.u[2],
        augmented_sys.d
    ], outs;
    op = [augmented_sys.u => 0.0, augmented_sys.input.u[2] => 0.0, augmented_sys.d => 0.0])
matrices = ModelingToolkit.reorder_unknowns(
    matrices, unknowns(ssys), [ssys.x[2], ssys.integrator.x[1], ssys.x[1]])
@test matrices.A ≈ [A [1; 0]; zeros(1, 2) -0.001]
@test matrices.B == I
@test matrices.C == [C zeros(2)]
@test matrices.D == zeros(2, 3)

# Verify using ControlSystemsBase
# P = ss(A,B,C,0)
# G = ss(matrices...)
# @test sminreal(G[1, 3]) ≈ sminreal(P[1,1])*dist

@testset "Observed functions with inputs" begin
    @variables x(t)=0 u(t)=0 [input = true]
    eqs = [
        D(x) ~ -x + u
    ]

    @named sys = ODESystem(eqs, t)
    sys = structural_simplify(sys, inputs = [u])
    (; io_sys,) = ModelingToolkit.generate_control_function(sys, simplify = true)
    obsfn = ModelingToolkit.build_explicit_observed_function(
        io_sys, [x + u * t]; inputs = [u])
    @test obsfn([1.0], [2.0], MTKParameters(io_sys, []), 3.0) ≈ [7.0]
end

# https://github.com/SciML/ModelingToolkit.jl/issues/2896
@testset "Constants substitution" begin
    @constants c = 2.0
    @variables x(t)
    eqs = [D(x) ~ c * x]
    @mtkbuild sys = ODESystem(eqs, t, [x], [])

    f, dvs, ps, io_sys = ModelingToolkit.generate_control_function(sys)
<<<<<<< HEAD
    @test f[1]([0.5], nothing, MTKParameters(io_sys, []), 0.0) ≈ [1.0]
=======
    @test f([0.5], nothing, MTKParameters(io_sys, []), 0.0) ≈ [1.0]
>>>>>>> 0d7943d7
end

@testset "With callable symbolic" begin
    @variables x(t)=0 u(t)=0 [input = true]
    @parameters p(::Real) = (x -> 2x)
    eqs = [D(x) ~ -x + p(u)]
    @named sys = ODESystem(eqs, t)
    sys = structural_simplify(sys, inputs = [u])
    f, dvs, ps, io_sys = ModelingToolkit.generate_control_function(sys)
    p = MTKParameters(io_sys, [])
    u = [1.0]
    x = [1.0]
    @test_nowarn f(x, u, p, 0.0)
end<|MERGE_RESOLUTION|>--- conflicted
+++ resolved
@@ -450,11 +450,7 @@
     @mtkbuild sys = ODESystem(eqs, t, [x], [])
 
     f, dvs, ps, io_sys = ModelingToolkit.generate_control_function(sys)
-<<<<<<< HEAD
-    @test f[1]([0.5], nothing, MTKParameters(io_sys, []), 0.0) ≈ [1.0]
-=======
     @test f([0.5], nothing, MTKParameters(io_sys, []), 0.0) ≈ [1.0]
->>>>>>> 0d7943d7
 end
 
 @testset "With callable symbolic" begin
