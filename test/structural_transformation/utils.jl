--- conflicted
+++ resolved
@@ -163,10 +163,10 @@
     @test value[] == 1
 end
 
-<<<<<<< HEAD
 @testset "Distribute shifts" begin
     @variables x(t) y(t) z(t)
     @parameters a b c
+    k = ShiftIndex(t)
 
     # Expand shifts
     @test isequal(ST.distribute_shift(Shift(t, -1)(x + y)), Shift(t, -1)(x) + Shift(t, -1)(y))
@@ -182,7 +182,8 @@
 
     expr = x(k+1) ~ x + x(k-1)
     @test isequal(ST.distribute_shift(Shift(t, -1)(expr)), x ~ x(k-1) + x(k-2))
-=======
+end
+
 @testset "`map_variables_to_equations`" begin
     @testset "Not supported for systems without `.tearing_state`" begin
         @variables x
@@ -275,5 +276,4 @@
         @test mapping[z] == (0 ~ -1 - 4z - z^3)
         @test length(mapping) == 3
     end
->>>>>>> c412cd7e
 end