--- conflicted
+++ resolved
@@ -757,7 +757,26 @@
     @test typeof(arr) == typeof(sol)
 end
 
-<<<<<<< HEAD
+
+let
+    @parameters t
+
+    u = collect(first(@variables u[1:4](t)))
+    Dt = Differential(t)
+
+    eqs = [
+           Differential(t)(u[2]) - 1.1u[1] ~ 0
+           Differential(t)(u[3]) - 1.1u[2] ~ 0
+           u[1] ~ 0.0
+           u[4] ~ 0.0
+          ]
+
+    ps = []
+
+    @named sys = ODESystem(eqs, t, u, ps)
+    @test_nowarn simpsys = structural_simplify(sys)
+end
+
 # https://github.com/SciML/ModelingToolkit.jl/issues/1583
 let 
     @parameters k
@@ -767,24 +786,4 @@
     @named osys = ODESystem(eqs,t)
     oprob = ODEProblem(osys, [A => 1.0], (0.0,10.0), [k => 1.0]; check_length=false)
     @test_nowarn sol = solve(oprob, Tsit5())    
-=======
-
-let
-    @parameters t
-
-    u = collect(first(@variables u[1:4](t)))
-    Dt = Differential(t)
-
-    eqs = [
-           Differential(t)(u[2]) - 1.1u[1] ~ 0
-           Differential(t)(u[3]) - 1.1u[2] ~ 0
-           u[1] ~ 0.0
-           u[4] ~ 0.0
-          ]
-
-    ps = []
-
-    @named sys = ODESystem(eqs, t, u, ps)
-    @test_nowarn simpsys = structural_simplify(sys)
->>>>>>> e57b1894
 end