--- conflicted
+++ resolved
@@ -1164,13 +1164,13 @@
     end
 end
 
-<<<<<<< HEAD
 @testset "Non-1-indexed variable array (issue #2670)" begin
     @variables x(t)[0:1] # 0-indexed variable array
     @named sys = ODESystem([x[0] ~ 0.0, D(x[1]) ~ x[0]], t, [x], [])
     @test_nowarn sys = structural_simplify(sys)
     @test equations(sys) == [D(x[1]) ~ 0.0]
-=======
+end
+
 # Namespacing of array variables
 @variables x(t)[1:2]
 @named sys = ODESystem(Equation[], t)
@@ -1441,5 +1441,4 @@
             end
         end
     end
->>>>>>> 2497d9b0
 end