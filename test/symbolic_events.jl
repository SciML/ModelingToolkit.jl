--- conflicted
+++ resolved
@@ -1076,7 +1076,6 @@
     @test all(≈(0.0; atol = 1e-9), solve(prob, Rodas5())[[x, y]][end])
 end
 
-<<<<<<< HEAD
 @testset "Contact force (or lack thereof); #2994" begin
     triggered = 0
     @component function ContactForce2(; name, surface = nothing)
@@ -1163,7 +1162,8 @@
     prob = ODEProblem(pend, u0, (0.0, 1.5), p, guesses = g)
     sol = solve(prob, Rodas5P(), dtmax = 1e-4)
     @test all(x -> x[1] < 0.5 || x[2] < 10, sol[[t, v3]])
-=======
+end
+
 @testset "Issue#3154 Array variable in discrete condition" begin
     @mtkmodel DECAY begin
         @parameters begin
@@ -1183,5 +1183,4 @@
     @mtkbuild decay = DECAY()
     prob = ODEProblem(decay, [], (0.0, 10.0), [])
     @test_nowarn solve(prob, Tsit5(), tstops = [1.0])
->>>>>>> b52bce74
 end