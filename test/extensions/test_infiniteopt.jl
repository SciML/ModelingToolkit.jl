using ModelingToolkit, InfiniteOpt, JuMP, Ipopt
using ModelingToolkit: D_nounits as D, t_nounits as t, varmap_to_vars

@mtkmodel Pendulum begin
    @parameters begin
        g = 9.8
        L = 0.4
        K = 1.2
        m = 0.3
    end
    @variables begin
        θ(t) # state
        ω(t) # state
        τ(t) = 0 # input
        y(t) # output
    end
    @equations begin
        D(θ) ~ ω
        D(ω) ~ -g / L * sin(θ) - K / m * ω + τ / m / L^2
        y ~ θ * 180 / π
    end
end
@named model = Pendulum()
model = complete(model)
inputs = [model.τ]
outputs = [model.y]
<<<<<<< HEAD

model = structural_simplify(model; inputs, outputs)
(f_oop, f_ip), dvs, psym, io_sys = ModelingToolkit.generate_control_function(
    model, split = false)

f_obs = ModelingToolkit.build_explicit_observed_function(io_sys, [model.y]; inputs)
=======
model = structural_simplify(model; inputs, outputs)
f, dvs, psym, io_sys = ModelingToolkit.generate_control_function(
    model, split = false)

f_obs = ModelingToolkit.build_explicit_observed_function(io_sys, outputs; inputs)
>>>>>>> 0d7943d7

expected_state_order = [model.θ, model.ω]
permutation = [findfirst(isequal(x), expected_state_order) for x in dvs] # This maps our expected state order to the actual state order

##

ub = varmap_to_vars([model.θ => 2pi, model.ω => 10], dvs)
lb = varmap_to_vars([model.θ => -2pi, model.ω => -10], dvs)
xf = varmap_to_vars([model.θ => pi, model.ω => 0], dvs)
nx = length(dvs)
nu = length(inputs)
ny = length(outputs)

##
m = InfiniteModel(optimizer_with_attributes(Ipopt.Optimizer,
    "print_level" => 0, "acceptable_tol" => 1e-3, "constr_viol_tol" => 1e-5, "max_iter" => 1000,
    "tol" => 1e-5, "mu_strategy" => "monotone", "nlp_scaling_method" => "gradient-based",
    "alpha_for_y" => "safer-min-dual-infeas", "bound_mult_init_method" => "mu-based", "print_user_options" => "yes"));

@infinite_parameter(m, τ in [0, 1], num_supports=51,
    derivative_method=OrthogonalCollocation(4)) # Time variable
guess_xs = [t -> pi, t -> 0.1][permutation]
guess_us = [t -> 0.1]
InfiniteOpt.@variables(m,
    begin
        # state variables
        (lb[i] <= x[i = 1:nx] <= ub[i], Infinite(τ), start = guess_xs[i]) # state variables
        -10 <= u[i = 1:nu] <= 10, Infinite(τ), (start = guess_us[i]) # control variables
        0 <= tf <= 10, (start = 5) # Final time
        0.2 <= L <= 0.6, (start = 0.4) # Length parameter
    end)

# Trace the dynamics
x0, p = ModelingToolkit.get_u0_p(io_sys, [model.θ => 0, model.ω => 0], [model.L => L])

xp = f(x, u, p, τ)
cp = f_obs(x, u, p, τ) # Test that it's possible to trace through an observed function

@objective(m, Min, tf)
@constraint(m, [i = 1:nx], x[i](0)==x0[i]) # Initial condition
@constraint(m, [i = 1:nx], x[i](1)==xf[i]) # Terminal state

x_scale = varmap_to_vars([model.θ => 1
                          model.ω => 1], dvs)

# Add dynamics constraints
@constraint(m, [i = 1:nx], (∂(x[i], τ) - tf * xp[i]) / x_scale[i]==0)

optimize!(m)

# Extract the optimal solution
opt_tf = value(tf)
opt_time = opt_tf * value(τ)
opt_x = [value(x[i]) for i in permutation]
opt_u = [value(u[i]) for i in 1:nu]
opt_L = value(L)

# Plot the results
# using Plots
# plot(opt_time, opt_x[1], label = "θ", xlabel = "Time [s]", layout=3)
# plot!(opt_time, opt_x[2], label = "ω", sp=2)
# plot!(opt_time, opt_u[1], label = "τ", sp=3)

using Test
@test opt_x[1][end]≈pi atol=1e-3
@test opt_x[2][end]≈0 atol=1e-3

@test opt_x[1][1]≈0 atol=1e-3
@test opt_x[2][1]≈0 atol=1e-3

@test opt_L≈0.2 atol=1e-3 # Smallest permissible length is optimal<|MERGE_RESOLUTION|>--- conflicted
+++ resolved
@@ -24,20 +24,11 @@
 model = complete(model)
 inputs = [model.τ]
 outputs = [model.y]
-<<<<<<< HEAD
-
-model = structural_simplify(model; inputs, outputs)
-(f_oop, f_ip), dvs, psym, io_sys = ModelingToolkit.generate_control_function(
-    model, split = false)
-
-f_obs = ModelingToolkit.build_explicit_observed_function(io_sys, [model.y]; inputs)
-=======
 model = structural_simplify(model; inputs, outputs)
 f, dvs, psym, io_sys = ModelingToolkit.generate_control_function(
     model, split = false)
 
 f_obs = ModelingToolkit.build_explicit_observed_function(io_sys, outputs; inputs)
->>>>>>> 0d7943d7
 
 expected_state_order = [model.θ, model.ω]
 permutation = [findfirst(isequal(x), expected_state_order) for x in dvs] # This maps our expected state order to the actual state order
