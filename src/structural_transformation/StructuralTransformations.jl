module StructuralTransformations

const UNVISITED = typemin(Int)
const UNASSIGNED = typemin(Int)

using Setfield: @set!, @set
using UnPack: @unpack

using SymbolicUtils
using SymbolicUtils.Code
using SymbolicUtils.Rewriters
using SymbolicUtils: similarterm, istree

using ModelingToolkit
<<<<<<< HEAD
using ModelingToolkit: ODESystem, var_from_nested_derivative, Differential,
                       states, equations, vars, Symbolic, diff2term, value,
                       operation, arguments, Sym, Term, simplify, solve_for,
                       isdiffeq, isdifferential,get_iv,independent_variables,
                       get_structure, defaults, InvalidSystemException
=======
using ModelingToolkit: ODESystem, AbstractSystem, var_from_nested_derivative,
                       Differential, states, equations, vars, Symbolic,
                       diff2term, value, operation, arguments, Sym, Term,
                       simplify, solve_for, isdiffeq, isdifferential,
                       get_structure, defaults, InvalidSystemException,
                       ExtraEquationsSystemException,
                       ExtraVariablesSystemException
>>>>>>> e8ab7105

using ModelingToolkit.BipartiteGraphs
using LightGraphs
using ModelingToolkit.SystemStructures

using ModelingToolkit.DiffEqBase
using ModelingToolkit.StaticArrays
using ModelingToolkit: @RuntimeGeneratedFunction, RuntimeGeneratedFunctions

RuntimeGeneratedFunctions.init(@__MODULE__)

using SparseArrays

using NonlinearSolve

export tearing, dae_index_lowering, check_consistency
export build_torn_function, build_observed_function, ODAEProblem
export sorted_incidence_matrix

include("utils.jl")
include("pantelides.jl")
include("bipartite_tearing/modia_tearing.jl")
include("tearing.jl")
include("codegen.jl")

end # module<|MERGE_RESOLUTION|>--- conflicted
+++ resolved
@@ -12,21 +12,13 @@
 using SymbolicUtils: similarterm, istree
 
 using ModelingToolkit
-<<<<<<< HEAD
-using ModelingToolkit: ODESystem, var_from_nested_derivative, Differential,
+using ModelingToolkit: ODESystem, AbstractSystem,var_from_nested_derivative, Differential,
                        states, equations, vars, Symbolic, diff2term, value,
                        operation, arguments, Sym, Term, simplify, solve_for,
-                       isdiffeq, isdifferential,get_iv,independent_variables,
-                       get_structure, defaults, InvalidSystemException
-=======
-using ModelingToolkit: ODESystem, AbstractSystem, var_from_nested_derivative,
-                       Differential, states, equations, vars, Symbolic,
-                       diff2term, value, operation, arguments, Sym, Term,
-                       simplify, solve_for, isdiffeq, isdifferential,
+                       isdiffeq, isdifferential,get_structure,get_iv,independent_variables,
                        get_structure, defaults, InvalidSystemException,
                        ExtraEquationsSystemException,
                        ExtraVariablesSystemException
->>>>>>> e8ab7105
 
 using ModelingToolkit.BipartiteGraphs
 using LightGraphs
