--- conflicted
+++ resolved
@@ -23,12 +23,8 @@
                        get_postprocess_fbody, vars!,
                        IncrementalCycleTracker, add_edge_checked!, topological_sort,
                        invalidate_cache!, Substitutions, get_or_construct_tearing_state,
-<<<<<<< HEAD
-                       filter_kwargs, lower_varname_with_unit, lower_shift_varname_with_unit, setio, SparseMatrixCLIL,
-=======
                        filter_kwargs, lower_varname_with_unit,
                        lower_shift_varname_with_unit, setio, SparseMatrixCLIL,
->>>>>>> 4e7e1f6b
                        get_fullvars, has_equations, observed,
                        Schedule, schedule
 
@@ -69,11 +65,7 @@
 export full_equations
 export but_ordered_incidence, lowest_order_variable_mask, highest_order_variable_mask
 export computed_highest_diff_variables
-<<<<<<< HEAD
 export shift2term, lower_shift_varname, simplify_shifts
-=======
-export shift2term, lower_shift_varname
->>>>>>> 4e7e1f6b
 
 include("utils.jl")
 include("pantelides.jl")
