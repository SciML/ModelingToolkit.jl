using OffsetArrays: Origin

# N.B. assumes `slist` and `dlist` are unique
function substitution_graph(graph, slist, dlist, var_eq_matching)
    ns = length(slist)
    nd = length(dlist)
    ns == nd || error("internal error")
    newgraph = BipartiteGraph(ns, nd)
    erename = uneven_invmap(nsrcs(graph), slist)
    vrename = uneven_invmap(ndsts(graph), dlist)
    for e in 𝑠vertices(graph)
        ie = erename[e]
        ie == 0 && continue
        for v in 𝑠neighbors(graph, e)
            iv = vrename[v]
            iv == 0 && continue
            add_edge!(newgraph, ie, iv)
        end
    end

    newmatching = Matching(ns)
    for (v, e) in enumerate(var_eq_matching)
        (e === unassigned || e === SelectedState()) && continue
        iv = vrename[v]
        ie = erename[e]
        iv == 0 && continue
        ie == 0 && error("internal error")
        newmatching[iv] = ie
    end

    return DiCMOBiGraph{true}(newgraph, complete(newmatching))
end

function var_derivative_graph!(s::SystemStructure, v::Int)
    sg = g = add_vertex!(s.graph, DST)
    var_diff = add_vertex!(s.var_to_diff)
    add_edge!(s.var_to_diff, v, var_diff)
    s.solvable_graph === nothing || (sg = add_vertex!(s.solvable_graph, DST))
    @assert sg == g == var_diff
    return var_diff
end

function var_derivative!(ts::TearingState{ODESystem}, v::Int)
    s = ts.structure
    var_diff = var_derivative_graph!(s, v)
    sys = ts.sys
    D = Differential(get_iv(sys))
    push!(ts.fullvars, D(ts.fullvars[v]))
    return var_diff
end

function eq_derivative_graph!(s::SystemStructure, eq::Int)
    add_vertex!(s.graph, SRC)
    s.solvable_graph === nothing || add_vertex!(s.solvable_graph, SRC)
    # the new equation is created by differentiating `eq`
    eq_diff = add_vertex!(s.eq_to_diff)
    add_edge!(s.eq_to_diff, eq, eq_diff)
    return eq_diff
end

function eq_derivative!(ts::TearingState{ODESystem}, ieq::Int; kwargs...)
    s = ts.structure

    eq_diff = eq_derivative_graph!(s, ieq)

    sys = ts.sys
    eq = equations(ts)[ieq]
    eq = 0 ~ ModelingToolkit.derivative(eq.rhs - eq.lhs, get_iv(sys))
    push!(equations(ts), eq)
    # Analyze the new equation and update the graph/solvable_graph
    # First, copy the previous incidence and add the derivative terms.
    # That's a superset of all possible occurrences. find_solvables! will
    # remove those that doesn't actually occur.
    eq_diff = length(equations(ts))
    for var in 𝑠neighbors(s.graph, ieq)
        add_edge!(s.graph, eq_diff, var)
        add_edge!(s.graph, eq_diff, s.var_to_diff[var])
    end
    s.solvable_graph === nothing ||
        find_eq_solvables!(
            ts, eq_diff; may_be_zero = true, allow_symbolic = false, kwargs...)

    return eq_diff
end

function tearing_sub(expr, dict, s)
    expr = Symbolics.fixpoint_sub(expr, dict; operator = ModelingToolkit.Initial)
    s ? simplify(expr) : expr
end

function tearing_substitute_expr(sys::AbstractSystem, expr; simplify = false)
    empty_substitutions(sys) && return expr
    substitutions = get_substitutions(sys)
    @unpack subs = substitutions
    solved = Dict(eq.lhs => eq.rhs for eq in subs)
    return tearing_sub(expr, solved, simplify)
end

"""
$(TYPEDSIGNATURES)

Like `equations(sys)`, but includes substitutions done by the tearing process.
These equations matches generated numerical code.

See also [`equations`](@ref) and [`ModelingToolkit.get_eqs`](@ref).
"""
function full_equations(sys::AbstractSystem; simplify = false)
    empty_substitutions(sys) && return equations(sys)
    substitutions = get_substitutions(sys)
    substitutions.subed_eqs === nothing || return substitutions.subed_eqs
    @unpack subs = substitutions
    solved = Dict(eq.lhs => eq.rhs for eq in subs)
    neweqs = map(equations(sys)) do eq
        if iscall(eq.lhs) && operation(eq.lhs) isa Union{Shift, Differential}
            return tearing_sub(eq.lhs, solved, simplify) ~ tearing_sub(eq.rhs, solved,
                simplify)
        else
            if !(eq.lhs isa Number && eq.lhs == 0)
                eq = 0 ~ eq.rhs - eq.lhs
            end
            rhs = tearing_sub(eq.rhs, solved, simplify)
            if rhs isa Symbolic
                return 0 ~ rhs
            else # a number
                error("tearing failed because the system is singular")
            end
        end
        eq
    end
    substitutions.subed_eqs = neweqs
    return neweqs
end

function tearing_substitution(sys::AbstractSystem; kwargs...)
    neweqs = full_equations(sys::AbstractSystem; kwargs...)
    @set! sys.eqs = neweqs
    @set! sys.substitutions = nothing
    @set! sys.schedule = nothing
end

function tearing_assignments(sys::AbstractSystem)
    if empty_substitutions(sys)
        assignments = []
        deps = Int[]
        sol_states = Code.LazyState()
    else
        @unpack subs, deps = get_substitutions(sys)
        assignments = [Assignment(eq.lhs, eq.rhs) for eq in subs]
        sol_states = Code.NameState(Dict(eq.lhs => Symbol(eq.lhs) for eq in subs))
    end
    return assignments, deps, sol_states
end

function solve_equation(eq, var, simplify)
    rhs = value(symbolic_linear_solve(eq, var; simplify = simplify, check = false))
    occursin(var, rhs) && throw(EquationSolveErrors(eq, var, rhs))
    var ~ rhs
end

function substitute_vars!(structure, subs, cache = Int[], callback! = nothing;
        exclude = ())
    @unpack graph, solvable_graph = structure
    for su in subs
        su === nothing && continue
        v, v′ = su
        eqs = 𝑑neighbors(graph, v)
        # Note that the iterator is not robust under deletion and
        # insertion. Hence, we have a copy here.
        resize!(cache, length(eqs))
        for eq in copyto!(cache, eqs)
            eq in exclude && continue
            rem_edge!(graph, eq, v)
            add_edge!(graph, eq, v′)

            if BipartiteEdge(eq, v) in solvable_graph
                rem_edge!(solvable_graph, eq, v)
                add_edge!(solvable_graph, eq, v′)
            end
            callback! !== nothing && callback!(eq, su)
        end
    end
    return structure
end

function to_mass_matrix_form(neweqs, ieq, graph, fullvars, isdervar::F,
        var_to_diff) where {F}
    eq = neweqs[ieq]
    if !(eq.lhs isa Number && eq.lhs == 0)
        eq = 0 ~ eq.rhs - eq.lhs
    end
    rhs = eq.rhs
    if rhs isa Symbolic
        # Check if the RHS is solvable in all unknown variable derivatives and if those
        # the linear terms for them are all zero. If so, move them to the
        # LHS.
        dervar::Union{Nothing, Int} = nothing
        for var in 𝑠neighbors(graph, ieq)
            if isdervar(var)
                if dervar !== nothing
                    error("$eq has more than one differentiated variable!")
                end
                dervar = var
            end
        end
        dervar === nothing && return (0 ~ rhs), dervar
        new_lhs = var = fullvars[dervar]
        # 0 ~ a * D(x) + b
        # D(x) ~ -b/a
        a, b, islinear = linear_expansion(rhs, var)
        if !islinear
            return (0 ~ rhs), nothing
        end
        new_rhs = -b / a
        return (new_lhs ~ new_rhs), invview(var_to_diff)[dervar]
    else # a number
        if abs(rhs) > 100eps(float(rhs))
            @warn "The equation $eq is not consistent. It simplified to 0 == $rhs."
        end
        return nothing
    end
end

#=
function check_diff_graph(var_to_diff, fullvars)
    diff_to_var = invview(var_to_diff)
    for (iv, v) in enumerate(fullvars)
        ov, order = var_from_nested_derivative(v)
        graph_order = 0
        vv = iv
        while true
            vv = diff_to_var[vv]
            vv === nothing && break
            graph_order += 1
        end
        @assert graph_order==order "graph_order: $graph_order, order: $order for variable $v"
    end
end
=#

"""
Replace derivatives of non-selected unknown variables by dummy derivatives. 

State selection may determine that some differential variables are
algebraic variables in disguise. The derivative of such variables are
called dummy derivatives.

`SelectedState` information is no longer needed after this function is called. 
State selection is done. All non-differentiated variables are algebraic 
variables, and all variables that appear differentiated are differential variables.
"""
<<<<<<< HEAD
function substitute_derivatives_algevars!(ts::TearingState, neweqs, var_eq_matching, dummy_sub; iv = nothing, D = nothing)
=======
function substitute_derivatives_algevars!(
        ts::TearingState, neweqs, var_eq_matching, dummy_sub; iv = nothing, D = nothing)
>>>>>>> 4e7e1f6b
    @unpack fullvars, sys, structure = ts
    @unpack solvable_graph, var_to_diff, eq_to_diff, graph = structure
    diff_to_var = invview(var_to_diff)

    for var in 1:length(fullvars)
        dv = var_to_diff[var]
        dv === nothing && continue
        if var_eq_matching[var] !== SelectedState()
            dd = fullvars[dv]
            v_t = setio(diff2term_with_unit(unwrap(dd), unwrap(iv)), false, false)
            for eq in 𝑑neighbors(graph, dv)
                dummy_sub[dd] = v_t
                neweqs[eq] = fast_substitute(neweqs[eq], dd => v_t)
            end
            fullvars[dv] = v_t
            # If we have:
            # x -> D(x) -> D(D(x))
            # We need to to transform it to:
            # x   x_t -> D(x_t)
            # update the structural information
            dx = dv
            x_t = v_t
            while (ddx = var_to_diff[dx]) !== nothing
                dx_t = D(x_t)
                for eq in 𝑑neighbors(graph, ddx)
                    neweqs[eq] = fast_substitute(neweqs[eq], fullvars[ddx] => dx_t)
                end
                fullvars[ddx] = dx_t
                dx = ddx
                x_t = dx_t
            end
            diff_to_var[dv] = nothing
        end
    end
end

#= 
There are three cases where we want to generate new variables to convert
the system into first order (semi-implicit) ODEs.
<<<<<<< HEAD
    
=======

>>>>>>> 4e7e1f6b
1. To first order:
Whenever higher order differentiated variable like `D(D(D(x)))` appears,
we introduce new variables `x_t`, `x_tt`, and `x_ttt` and new equations
```
D(x_tt) = x_ttt
D(x_t) = x_tt
D(x) = x_t
```
and replace `D(x)` to `x_t`, `D(D(x))` to `x_tt`, and `D(D(D(x)))` to
`x_ttt`.

2. To implicit to semi-implicit ODEs:
2.1: Unsolvable derivative:
If one derivative variable `D(x)` is unsolvable in all the equations it
appears in, then we introduce a new variable `x_t`, a new equation
```
D(x) ~ x_t
```
and replace all other `D(x)` to `x_t`.

2.2: Solvable derivative:
If one derivative variable `D(x)` is solvable in at least one of the
equations it appears in, then we introduce a new variable `x_t`. One of
the solvable equations must be in the form of `0 ~ L(D(x), u...)` and
there exists a function `l` such that `D(x) ~ l(u...)`. We should replace
it to
```
0 ~ x_t - l(u...)
D(x) ~ x_t
```
and replace all other `D(x)` to `x_t`.

Observe that we don't need to actually introduce a new variable `x_t`, as
the above equations can be lowered to
```
x_t := l(u...)
D(x) ~ x_t
```
where `:=` denotes assignment.

As a final note, in all the above cases where we need to introduce new
variables and equations, don't add them when they already exist.

###### DISCRETE SYSTEMS ####### 

Documenting the differences to structural simplification for discrete systems:

In discrete systems everything gets shifted forward a timestep by `shift_discrete_system`
in order to properly generate the difference equations. 

In the system x(k) ~ x(k-1) + x(k-2), becomes Shift(t, 1)(x(t)) ~ x(t) + Shift(t, -1)(x(t))

<<<<<<< HEAD
The lowest-order term is Shift(t, k)(x(t)), instead of x(t).
As such we actually want dummy variables for the k-1 lowest order terms instead of the k-1 highest order terms.

Shift(t, -1)(x(t)) -> x\_{t-1}(t)

Since Shift(t, -1)(x) is not a derivative, it is directly substituted in `fullvars`. No equation or variable is added for it. 

For ODESystems D(D(D(x))) in equations is recursively substituted as D(x) ~ x_t, D(x_t) ~ x_tt, etc. The analogue for discrete systems, Shift(t, 1)(Shift(t,1)(Shift(t,1)(Shift(t, -3)(x(t))))) does not actually appear. So `total_sub` in generate_system_equations` is directly initialized with all of the lowered variables `Shift(t, -3)(x) -> x_t-3(t)`, etc. 
=======
The lowest-order term is Shift(t, k)(x(t)), instead of x(t). As such we actually want 
dummy variables for the k-1 lowest order terms instead of the k-1 highest order terms.

Shift(t, -1)(x(t)) -> x\_{t-1}(t)

Since Shift(t, -1)(x) is not a derivative, it is directly substituted in `fullvars`. 
No equation or variable is added for it. 

For ODESystems D(D(D(x))) in equations is recursively substituted as D(x) ~ x_t, D(x_t) ~ x_tt, etc. 
The analogue for discrete systems, Shift(t, 1)(Shift(t,1)(Shift(t,1)(Shift(t, -3)(x(t))))) 
does not actually appear. So `total_sub` in generate_system_equations` is directly 
initialized with all of the lowered variables `Shift(t, -3)(x) -> x_t-3(t)`, etc. 
>>>>>>> 4e7e1f6b
=#
"""
Generate new derivative variables for the system.

Effects on the system structure: 
- fullvars: add the new derivative variables x_t
- neweqs: add the identity equations for the new variables, D(x) ~ x_t
- graph: update graph with the new equations and variables, and their connections
- solvable_graph:
<<<<<<< HEAD
- var_eq_matching: match D(x) to the added identity equation
"""
function generate_derivative_variables!(ts::TearingState, neweqs, var_eq_matching; mm = nothing, iv = nothing, D = nothing)
=======
- var_eq_matching: match D(x) to the added identity equation D(x) ~ x_t
"""
function generate_derivative_variables!(
        ts::TearingState, neweqs, var_eq_matching; mm = nothing, iv = nothing, D = nothing)
>>>>>>> 4e7e1f6b
    @unpack fullvars, sys, structure = ts
    @unpack solvable_graph, var_to_diff, eq_to_diff, graph = structure
    eq_var_matching = invview(var_eq_matching)
    diff_to_var = invview(var_to_diff)
    is_discrete = is_only_discrete(structure)
    linear_eqs = mm === nothing ? Dict{Int, Int}() :
                 Dict(reverse(en) for en in enumerate(mm.nzrows))

    # For variable x, make dummy derivative x_t if the
    # derivative is in the system
    for v in 1:length(var_to_diff)
        dv = var_to_diff[v]
        # For discrete systems, directly substitute lowest-order shift 
        #if is_discrete && diff_to_var[v] == nothing
        #    operation(fullvars[v]) isa Shift && (fullvars[v] = lower_shift_varname_with_unit(fullvars[v], iv))
        #end
        dv isa Int || continue
        solved = var_eq_matching[dv] isa Int
        solved && continue

        # If there's `D(x) = x_t` already, update mappings and continue without
        # adding new equations/variables
        dd = find_duplicate_dd(dv, solvable_graph, diff_to_var, linear_eqs, mm)
        if !isnothing(dd)
            dummy_eq, v_t = dd
            var_to_diff[v_t] = var_to_diff[dv]
            var_eq_matching[dv] = unassigned
            eq_var_matching[dummy_eq] = dv
            continue
        end

        dx = fullvars[dv]
        order, lv = var_order(dv, diff_to_var)
<<<<<<< HEAD
        x_t = is_discrete ? lower_shift_varname_with_unit(fullvars[dv], iv) : 
                            lower_varname_with_unit(fullvars[lv], iv, order)
=======
        x_t = is_discrete ? lower_shift_varname_with_unit(fullvars[dv], iv) :
              lower_varname_with_unit(fullvars[lv], iv, order)
>>>>>>> 4e7e1f6b

        # Add `x_t` to the graph
        v_t = add_dd_variable!(structure, fullvars, x_t, dv)
        # Add `D(x) - x_t ~ 0` to the graph
        dummy_eq = add_dd_equation!(structure, neweqs, 0 ~ dx - x_t, dv, v_t)

        # Update matching
        push!(var_eq_matching, unassigned)
        var_eq_matching[dv] = unassigned
        eq_var_matching[dummy_eq] = dv 
    end
end

"""
Check if there's `D(x) = x_t` already.
"""
function find_duplicate_dd(dv, solvable_graph, diff_to_var, linear_eqs, mm)
    for eq in 𝑑neighbors(solvable_graph, dv)
        mi = get(linear_eqs, eq, 0)
        iszero(mi) && continue
        row = @view mm[mi, :]
        nzs = nonzeros(row)
        rvs = SparseArrays.nonzeroinds(row)
        # note that `v_t` must not be differentiated
        if length(nzs) == 2 &&
           (abs(nzs[1]) == 1 && nzs[1] == -nzs[2]) &&
           (v_t = rvs[1] == dv ? rvs[2] : rvs[1];
           diff_to_var[v_t] === nothing)
            @assert dv in rvs
            return eq, v_t
        end
    end
    return nothing 
end

function add_dd_variable!(s::SystemStructure, fullvars, x_t, dv)
    push!(fullvars, simplify_shifts(x_t))
    v_t = length(fullvars)
    v_t_idx = add_vertex!(s.var_to_diff)
    add_vertex!(s.graph, DST)
    # TODO: do we care about solvable_graph? We don't use them after
    # `dummy_derivative_graph`.
    add_vertex!(s.solvable_graph, DST)
    s.var_to_diff[v_t] = s.var_to_diff[dv]
    v_t
end

# dv = index of D(x), v_t = index of x_t
function add_dd_equation!(s::SystemStructure, neweqs, eq, dv, v_t)
    push!(neweqs, eq)
    add_vertex!(s.graph, SRC)
    dummy_eq = length(neweqs)
    add_edge!(s.graph, dummy_eq, dv)
    add_edge!(s.graph, dummy_eq, v_t)
    add_vertex!(s.solvable_graph, SRC)
    add_edge!(s.solvable_graph, dummy_eq, dv)
    dummy_eq
end

"""
Solve the solvable equations of the system and generate differential (or discrete)
equations in terms of the selected states.
"""
function generate_system_equations!(state::TearingState, neweqs, var_eq_matching; simplify = false, iv = nothing, D = nothing)
    @unpack fullvars, sys, structure = state 
    @unpack solvable_graph, var_to_diff, eq_to_diff, graph = structure
    eq_var_matching = invview(var_eq_matching)
    diff_to_var = invview(var_to_diff)

    total_sub = Dict()
    if is_only_discrete(structure)
        for (i, v) in enumerate(fullvars)
            op = operation(v)
            op isa Shift && (op.steps < 0) && begin
                lowered = lower_shift_varname_with_unit(v, iv)
                total_sub[v] = lowered
                fullvars[i] = lowered
            end
        end
    end

    # if var is like D(x) or Shift(t, 1)(x)
    isdervar = let diff_to_var = diff_to_var
        var -> diff_to_var[var] !== nothing
    end

    # Extract partition information
    is_solvable = let solvable_graph = solvable_graph
        (eq, iv) -> eq isa Int && iv isa Int && BipartiteEdge(eq, iv) in solvable_graph
    end
end

"""
Check if there's `D(x) ~ x_t` already.
"""
function find_duplicate_dd(dv, solvable_graph, diff_to_var, linear_eqs, mm)
    for eq in 𝑑neighbors(solvable_graph, dv)
        mi = get(linear_eqs, eq, 0)
        iszero(mi) && continue
        row = @view mm[mi, :]
        nzs = nonzeros(row)
        rvs = SparseArrays.nonzeroinds(row)
        # note that `v_t` must not be differentiated
        if length(nzs) == 2 &&
           (abs(nzs[1]) == 1 && nzs[1] == -nzs[2]) &&
           (v_t = rvs[1] == dv ? rvs[2] : rvs[1];
           diff_to_var[v_t] === nothing)
            @assert dv in rvs
            return eq, v_t
        end
    end
    return nothing
end

"""
Add a dummy derivative variable x_t corresponding to symbolic variable D(x) 
which has index dv in `fullvars`. Return the new index of x_t.
"""
function add_dd_variable!(s::SystemStructure, fullvars, x_t, dv)
    push!(fullvars, simplify_shifts(x_t))
    v_t = length(fullvars)
    v_t_idx = add_vertex!(s.var_to_diff)
    add_vertex!(s.graph, DST)
    # TODO: do we care about solvable_graph? We don't use them after
    # `dummy_derivative_graph`.
    add_vertex!(s.solvable_graph, DST)
    s.var_to_diff[v_t] = s.var_to_diff[dv]
    v_t
end

"""
Add the equation D(x) - x_t ~ 0 to `neweqs`. `dv` and `v_t` are the indices
of the higher-order derivative variable and the newly-introduced dummy
derivative variable. Return the index of the new equation in `neweqs`.
"""
function add_dd_equation!(s::SystemStructure, neweqs, eq, dv, v_t)
    push!(neweqs, eq)
    add_vertex!(s.graph, SRC)
    dummy_eq = length(neweqs)
    add_edge!(s.graph, dummy_eq, dv)
    add_edge!(s.graph, dummy_eq, v_t)
    add_vertex!(s.solvable_graph, SRC)
    add_edge!(s.solvable_graph, dummy_eq, dv)
    dummy_eq
end

"""
Solve the equations in `neweqs` to obtain the final equations of the 
system.

For each equation of `neweqs`, do one of the following: 
   1. If the equation is solvable for a differentiated variable D(x),
      then solve for D(x), and add D(x) ~ sol as a differential equation
      of the system.
   2. If the equation is solvable for an un-differentiated variable x, 
      solve for x and then add x ~ sol as a solved equation. These will
      become observables.
   3. If the equation is not solvable, add it as an algebraic equation.

Solved equations are added to `total_sub`. Occurrences of differential
or solved variables on the RHS of the final equations will get substituted.
The topological sort of the equations ensures that variables are solved for
before they appear in equations. 

Reorder the equations and unknowns to be:
   [diffeqs; ...]
   [diffvars; ...]
such that the mass matrix is:
   [I  0
    0  0].

Order the new equations and variables such that the differential equations
and variables come first. Return the new equations, the solved equations,
the new orderings, and the number of solved variables and equations.
"""
function generate_system_equations!(state::TearingState, neweqs, var_eq_matching;
        simplify = false, iv = nothing, D = nothing)
    @unpack fullvars, sys, structure = state
    @unpack solvable_graph, var_to_diff, eq_to_diff, graph = structure
    eq_var_matching = invview(var_eq_matching)
    diff_to_var = invview(var_to_diff)

    total_sub = Dict()
    if is_only_discrete(structure)
        for (i, v) in enumerate(fullvars)
            op = operation(v)
            op isa Shift && (op.steps < 0) &&
                begin
                    lowered = lower_shift_varname_with_unit(v, iv)
                    total_sub[v] = lowered
                    fullvars[i] = lowered
                end
        end
    end

    # if var is like D(x) or Shift(t, 1)(x)
    isdervar = let diff_to_var = diff_to_var
        var -> diff_to_var[var] !== nothing
    end

    # Extract partition information
    is_solvable = let solvable_graph = solvable_graph
        (eq, iv) -> eq isa Int && iv isa Int && BipartiteEdge(eq, iv) in solvable_graph
    end

    diff_eqs = Equation[]
    diffeq_idxs = Int[]
    diff_vars = Int[]
    alge_eqs = Equation[]
    algeeq_idxs = Int[]
    solved_eqs = Equation[]
    solvedeq_idxs = Int[]
    solved_vars = Int[]

    toporder = topological_sort(DiCMOBiGraph{false}(graph, var_eq_matching))
    eqs = Iterators.reverse(toporder)
    idep = iv

    # Generate equations.
    #   Solvable equations of differential variables D(x) become differential equations
    #   Solvable equations of non-differential variables become observable equations
    #   Non-solvable equations become algebraic equations.
    for ieq in eqs
        iv = eq_var_matching[ieq]
        eq = neweqs[ieq]

        if is_solvable(ieq, iv) && isdervar(iv)
            var = fullvars[iv]
            isnothing(D) && throw(UnexpectedDifferentialError(equations(sys)[ieq]))
            order, lv = var_order(iv, diff_to_var)
            dx = D(simplify_shifts(fullvars[lv]))

            neweq = make_differential_equation(var, dx, eq, total_sub)
            for e in 𝑑neighbors(graph, iv)
                e == ieq && continue
                rem_edge!(graph, e, iv)
            end

            total_sub[simplify_shifts(neweq.lhs)] = neweq.rhs
            push!(diff_eqs, neweq)
            push!(diffeq_idxs, ieq)
            push!(diff_vars, diff_to_var[iv])
        elseif is_solvable(ieq, iv)
            var = fullvars[iv]
            neweq = make_solved_equation(var, eq, total_sub; simplify)
            !isnothing(neweq) && begin
                push!(solved_eqs, neweq)
                push!(solvedeq_idxs, ieq)
                push!(solved_vars, iv)
            end
        else
            neweq = make_algebraic_equation(eq, total_sub)
            push!(alge_eqs, neweq)
            push!(algeeq_idxs, ieq)
        end
    end

    # Generate new equations and orderings 
    neweqs = [diff_eqs; alge_eqs]
    eq_ordering = [diffeq_idxs; algeeq_idxs]
    diff_vars_set = BitSet(diff_vars)
    if length(diff_vars_set) != length(diff_vars)
        error("Tearing internal error: lowering DAE into semi-implicit ODE failed!")
    end
    solved_vars_set = BitSet(solved_vars)
    var_ordering = [diff_vars;
<<<<<<< HEAD
                   setdiff!(setdiff(1:ndsts(graph), diff_vars_set),
                       solved_vars_set)]

    return neweqs, solved_eqs, eq_ordering, var_ordering, length(solved_vars), length(solved_vars_set)
end

=======
                    setdiff!(setdiff(1:ndsts(graph), diff_vars_set),
                        solved_vars_set)]

    return neweqs, solved_eqs, eq_ordering, var_ordering, length(solved_vars),
    length(solved_vars_set)
end

"""
Occurs when a variable D(x) occurs in a non-differential system.
"""
>>>>>>> 4e7e1f6b
struct UnexpectedDifferentialError
    eq::Equation
end

function Base.showerror(io::IO, err::UnexpectedDifferentialError)
    error("Differential found in a non-differential system. Likely this is a bug in the construction of an initialization system. Please report this issue with a reproducible example. Offending equation: $(err.eq)")
end

<<<<<<< HEAD
=======
"""
Generate a first-order differential equation whose LHS is `dx`.

`var` and `dx` represent the same variable, but `var` may be a higher-order differential and `dx` is always first-order. For example, if `var` is D(D(x)), then `dx` would be `D(x_t)`. Solve `eq` for `var`, substitute previously solved variables, and return the differential equation.
"""
>>>>>>> 4e7e1f6b
function make_differential_equation(var, dx, eq, total_sub)
    dx ~ simplify_shifts(Symbolics.fixpoint_sub(
        Symbolics.symbolic_linear_solve(eq, var),
        total_sub; operator = ModelingToolkit.Shift))
end

<<<<<<< HEAD
=======
"""
Generate an algebraic equation. Substitute solved variables into `eq` and return the equation.
"""
>>>>>>> 4e7e1f6b
function make_algebraic_equation(eq, total_sub)
    rhs = eq.rhs
    if !(eq.lhs isa Number && eq.lhs == 0)
        rhs = eq.rhs - eq.lhs
    end
    0 ~ simplify_shifts(Symbolics.fixpoint_sub(rhs, total_sub))
end

<<<<<<< HEAD
=======
"""
Solve equation `eq` for `var`, substitute previously solved variables, and return the solved equation.
"""
>>>>>>> 4e7e1f6b
function make_solved_equation(var, eq, total_sub; simplify = false)
    residual = eq.lhs - eq.rhs
    a, b, islinear = linear_expansion(residual, var)
    @assert islinear
    # 0 ~ a * var + b
    # var ~ -b/a
    if ModelingToolkit._iszero(a)
        @warn "Tearing: solving $eq for $var is singular!"
        return nothing
    else
        rhs = -b / a
        return var ~ simplify_shifts(Symbolics.fixpoint_sub(
            simplify ?
            Symbolics.simplify(rhs) : rhs,
            total_sub; operator = ModelingToolkit.Shift))
    end
end

"""
<<<<<<< HEAD
Reorder the equations and unknowns to be:
   [diffeqs; ...]
   [diffvars; ...]
such that the mass matrix is:
   [I  0
    0  0].

Update the state to account for the new ordering and equations.
"""
# TODO: BLT sorting
function reorder_vars!(state::TearingState, var_eq_matching, eq_ordering, var_ordering, nelim_eq, nelim_var)
=======
Given the ordering returned by `generate_system_equations!`, update the 
tearing state to account for the new order. Permute the variables and equations.
Eliminate the solved variables and equations from the graph and permute the
graph's vertices to account for the new variable/equation ordering.
"""
# TODO: BLT sorting
function reorder_vars!(state::TearingState, var_eq_matching, eq_ordering,
        var_ordering, nsolved_eq, nsolved_var)
>>>>>>> 4e7e1f6b
    @unpack solvable_graph, var_to_diff, eq_to_diff, graph = state.structure

    eqsperm = zeros(Int, nsrcs(graph))
    for (i, v) in enumerate(eq_ordering)
        eqsperm[v] = i
    end
    varsperm = zeros(Int, ndsts(graph))
    for (i, v) in enumerate(var_ordering)
        varsperm[v] = i
    end

    # Contract the vertices in the structure graph to make the structure match
    # the new reality of the system we've just created.
    new_graph = contract_variables(graph, var_eq_matching, varsperm, eqsperm,
<<<<<<< HEAD
        nelim_eq, nelim_var)
=======
        nsolved_eq, nsolved_var)
>>>>>>> 4e7e1f6b

    new_var_to_diff = complete(DiffGraph(length(var_ordering)))
    for (v, d) in enumerate(var_to_diff)
        v′ = varsperm[v]
        (v′ > 0 && d !== nothing) || continue
        d′ = varsperm[d]
        new_var_to_diff[v′] = d′ > 0 ? d′ : nothing
    end
    new_eq_to_diff = complete(DiffGraph(length(eq_ordering)))
    for (v, d) in enumerate(eq_to_diff)
        v′ = eqsperm[v]
        (v′ > 0 && d !== nothing) || continue
        d′ = eqsperm[d]
        new_eq_to_diff[v′] = d′ > 0 ? d′ : nothing
    end
    new_fullvars = state.fullvars[var_ordering]

    # Update system structure 
    @set! state.structure.graph = complete(new_graph)
    @set! state.structure.var_to_diff = new_var_to_diff
    @set! state.structure.eq_to_diff = new_eq_to_diff
    @set! state.fullvars = new_fullvars
    state
end

"""
<<<<<<< HEAD
Set the system equations, unknowns, observables post-tearing.
"""
function update_simplified_system!(state::TearingState, neweqs, solved_eqs, dummy_sub, var_eq_matching, extra_unknowns; 
=======
Update the system equations, unknowns, and observables after simplification.
"""
function update_simplified_system!(
        state::TearingState, neweqs, solved_eqs, dummy_sub, var_eq_matching, extra_unknowns;
>>>>>>> 4e7e1f6b
        cse_hack = true, array_hack = true)
    @unpack solvable_graph, var_to_diff, eq_to_diff, graph = state.structure
    diff_to_var = invview(var_to_diff)

    ispresent = let var_to_diff = var_to_diff, graph = graph
        i -> (!isempty(𝑑neighbors(graph, i)) ||
              (var_to_diff[i] !== nothing && !isempty(𝑑neighbors(graph, var_to_diff[i]))))
    end

    sys = state.sys
    obs_sub = dummy_sub
    for eq in neweqs
        isdiffeq(eq) || continue
        obs_sub[eq.lhs] = eq.rhs
    end
    # TODO: compute the dependency correctly so that we don't have to do this
    obs = [fast_substitute(observed(sys), obs_sub); solved_eqs]

    unknowns = Any[v
                   for (i, v) in enumerate(state.fullvars)
                   if diff_to_var[i] === nothing && ispresent(i)]
    unknowns = [unknowns; extra_unknowns]
    @set! sys.unknowns = unknowns

    obs, subeqs, deps = cse_and_array_hacks(
        sys, obs, solved_eqs, unknowns, neweqs; cse = cse_hack, array = array_hack)

    @set! sys.eqs = neweqs
    @set! sys.observed = obs
    @set! sys.substitutions = Substitutions(subeqs, deps)

    # Only makes sense for time-dependent
    # TODO: generalize to SDE
    if sys isa ODESystem
        @set! sys.schedule = Schedule(var_eq_matching, dummy_sub)
    end
    sys = schedule(sys)
end

<<<<<<< HEAD
# Terminology and Definition:
# A general DAE is in the form of `F(u'(t), u(t), p, t) == 0`. We can
# characterize variables in `u(t)` into two classes: differential variables
# (denoted `v(t)`) and algebraic variables (denoted `z(t)`). Differential
# variables are marked as `SelectedState` and they are differentiated in the
# DAE system, i.e. `v'(t)` are all the variables in `u'(t)` that actually
# appear in the system. Algebraic variables are variables that are not
# differential variables.
    
# Give the order of the variable indexed by dv
=======
"""
Give the order of the variable indexed by dv.
"""
>>>>>>> 4e7e1f6b
function var_order(dv, diff_to_var)
    order = 0
    while (dv′ = diff_to_var[dv]) !== nothing
        order += 1
        dv = dv′
    end
    order, dv
end

<<<<<<< HEAD
=======
"""
Main internal function for structural simplification for DAE systems and discrete systems.
Generate dummy derivative variables, new equations in terms of variables, return updated
system and tearing state.

Terminology and Definition:

A general DAE is in the form of `F(u'(t), u(t), p, t) == 0`. We can
characterize variables in `u(t)` into two classes: differential variables
(denoted `v(t)`) and algebraic variables (denoted `z(t)`). Differential
variables are marked as `SelectedState` and they are differentiated in the
DAE system, i.e. `v'(t)` are all the variables in `u'(t)` that actually
appear in the system. Algebraic variables are variables that are not
differential variables.
"""
>>>>>>> 4e7e1f6b
function tearing_reassemble(state::TearingState, var_eq_matching,
        full_var_eq_matching = nothing; simplify = false, mm = nothing, cse_hack = true, array_hack = true)
    extra_vars = Int[]
    if full_var_eq_matching !== nothing
        for v in 𝑑vertices(state.structure.graph)
            eq = full_var_eq_matching[v]
            eq isa Int && continue
            push!(extra_vars, v)
        end
    end
    extra_unknowns = state.fullvars[extra_vars]
    neweqs = collect(equations(state))
    dummy_sub = Dict()

    if ModelingToolkit.has_iv(state.sys)
        iv = get_iv(state.sys)
        if !is_only_discrete(state.structure)
            D = Differential(iv)
        else
            D = Shift(iv, 1)
        end
    else
        iv = D = nothing
    end

    # Structural simplification 
    substitute_derivatives_algevars!(state, neweqs, var_eq_matching, dummy_sub; iv, D)

    generate_derivative_variables!(state, neweqs, var_eq_matching; mm, iv, D)

<<<<<<< HEAD
    neweqs, solved_eqs, eq_ordering, var_ordering, nelim_eq, nelim_var = 
        generate_system_equations!(state, neweqs, var_eq_matching; simplify, iv, D)

    state = reorder_vars!(state, var_eq_matching, eq_ordering, var_ordering, nelim_eq, nelim_var)

    sys = update_simplified_system!(state, neweqs, solved_eqs, dummy_sub, var_eq_matching, extra_unknowns; cse_hack, array_hack)
=======
    neweqs, solved_eqs, eq_ordering, var_ordering, nelim_eq, nelim_var = generate_system_equations!(
        state, neweqs, var_eq_matching; simplify, iv, D)

    state = reorder_vars!(
        state, var_eq_matching, eq_ordering, var_ordering, nelim_eq, nelim_var)

    sys = update_simplified_system!(state, neweqs, solved_eqs, dummy_sub, var_eq_matching,
        extra_unknowns; cse_hack, array_hack)
>>>>>>> 4e7e1f6b

    @set! state.sys = sys
    @set! sys.tearing_state = state
    return invalidate_cache!(sys)
end

"""
# HACK 1

Since we don't support array equations, any equation of the sort `x[1:n] ~ f(...)[1:n]`
gets turned into `x[1] ~ f(...)[1], x[2] ~ f(...)[2]`. Repeatedly calling `f` gets
_very_ expensive. this hack performs a limited form of CSE specifically for this case to
avoid the unnecessary cost. This and the below hack are implemented simultaneously

# HACK 2

Add equations for array observed variables. If `p[i] ~ (...)` are equations, add an
equation `p ~ [p[1], p[2], ...]` allow topsort to reorder them only add the new equation
if all `p[i]` are present and the unscalarized form is used in any equation (observed or
not) we first count the number of times the scalarized form of each observed variable
occurs in observed equations (and unknowns if it's split).
"""
function cse_and_array_hacks(sys, obs, subeqs, unknowns, neweqs; cse = true, array = true)
    # HACK 1
    # mapping of rhs to temporary CSE variable
    # `f(...) => tmpvar` in above example
    rhs_to_tempvar = Dict()

    # HACK 2
    # map of array observed variable (unscalarized) to number of its
    # scalarized terms that appear in observed equations
    arr_obs_occurrences = Dict()
    # to check if array variables occur in unscalarized form anywhere
    all_vars = Set()
    for (i, eq) in enumerate(obs)
        lhs = eq.lhs
        rhs = eq.rhs
        vars!(all_vars, rhs)

        # HACK 1
        if cse && is_getindexed_array(rhs)
            rhs_arr = arguments(rhs)[1]
            iscall(rhs_arr) && operation(rhs_arr) isa Symbolics.Operator && continue
            if !haskey(rhs_to_tempvar, rhs_arr)
                tempvar = gensym(Symbol(lhs))
                N = length(rhs_arr)
                tempvar = unwrap(Symbolics.variable(
                    tempvar; T = Symbolics.symtype(rhs_arr)))
                tempvar = setmetadata(
                    tempvar, Symbolics.ArrayShapeCtx, Symbolics.shape(rhs_arr))
                tempeq = tempvar ~ rhs_arr
                rhs_to_tempvar[rhs_arr] = tempvar
                push!(obs, tempeq)
                push!(subeqs, tempeq)
            end

            # getindex_wrapper is used because `observed2graph` treats `x` and `x[i]` as different,
            # so it doesn't find a dependency between this equation and `tempvar ~ rhs_arr`
            # which fails the topological sort
            neweq = lhs ~ getindex_wrapper(
                rhs_to_tempvar[rhs_arr], Tuple(arguments(rhs)[2:end]))
            obs[i] = neweq
            subeqi = findfirst(isequal(eq), subeqs)
            if subeqi !== nothing
                subeqs[subeqi] = neweq
            end
        end
        # end HACK 1

        array || continue
        iscall(lhs) || continue
        operation(lhs) === getindex || continue
        Symbolics.shape(lhs) != Symbolics.Unknown() || continue
        arg1 = arguments(lhs)[1]
        cnt = get(arr_obs_occurrences, arg1, 0)
        arr_obs_occurrences[arg1] = cnt + 1
        continue
    end

    # Also do CSE for `equations(sys)`
    if cse
        for (i, eq) in enumerate(neweqs)
            (; lhs, rhs) = eq
            is_getindexed_array(rhs) || continue
            rhs_arr = arguments(rhs)[1]
            if !haskey(rhs_to_tempvar, rhs_arr)
                tempvar = gensym(Symbol(lhs))
                N = length(rhs_arr)
                tempvar = unwrap(Symbolics.variable(
                    tempvar; T = Symbolics.symtype(rhs_arr)))
                tempvar = setmetadata(
                    tempvar, Symbolics.ArrayShapeCtx, Symbolics.shape(rhs_arr))
                vars!(all_vars, rhs_arr)
                tempeq = tempvar ~ rhs_arr
                rhs_to_tempvar[rhs_arr] = tempvar
                push!(obs, tempeq)
                push!(subeqs, tempeq)
            end
            # don't need getindex_wrapper, but do it anyway to know that this
            # hack took place
            neweq = lhs ~ getindex_wrapper(
                rhs_to_tempvar[rhs_arr], Tuple(arguments(rhs)[2:end]))
            neweqs[i] = neweq
        end
    end

    # count variables in unknowns if they are scalarized forms of variables
    # also present as observed. e.g. if `x[1]` is an unknown and `x[2] ~ (..)`
    # is an observed equation.
    for sym in unknowns
        iscall(sym) || continue
        operation(sym) === getindex || continue
        Symbolics.shape(sym) != Symbolics.Unknown() || continue
        arg1 = arguments(sym)[1]
        cnt = get(arr_obs_occurrences, arg1, 0)
        cnt == 0 && continue
        arr_obs_occurrences[arg1] = cnt + 1
    end
    for eq in neweqs
        vars!(all_vars, eq.rhs)
    end

    # also count unscalarized variables used in callbacks
    for ev in Iterators.flatten((continuous_events(sys), discrete_events(sys)))
        vars!(all_vars, ev)
    end
    obs_arr_eqs = Equation[]
    for (arrvar, cnt) in arr_obs_occurrences
        cnt == length(arrvar) || continue
        arrvar in all_vars || continue
        # firstindex returns 1 for multidimensional array symbolics
        firstind = first(eachindex(arrvar))
        scal = [arrvar[i] for i in eachindex(arrvar)]
        # respect non-1-indexed arrays
        # TODO: get rid of this hack together with the above hack, then remove OffsetArrays dependency
        # `change_origin` is required because `Origin(firstind)(scal)` makes codegen
        # try to `create_array(OffsetArray{...}, ...)` which errors.
        # `term(Origin(firstind), scal)` doesn't retain the `symtype` and `size`
        # of `scal`.
        rhs = scal
        rhs = change_origin(firstind, rhs)
        push!(obs_arr_eqs, arrvar ~ rhs)
    end
    append!(obs, obs_arr_eqs)
    append!(subeqs, obs_arr_eqs)

    # need to re-sort subeqs
    subeqs = ModelingToolkit.topsort_equations(subeqs, [eq.lhs for eq in subeqs])

    deps = Vector{Int}[i == 1 ? Int[] : collect(1:(i - 1))
                       for i in 1:length(subeqs)]

    return obs, subeqs, deps
end

function is_getindexed_array(rhs)
    (!ModelingToolkit.isvariable(rhs) || ModelingToolkit.iscalledparameter(rhs)) &&
        iscall(rhs) && operation(rhs) === getindex &&
        Symbolics.shape(rhs) != Symbolics.Unknown()
end

# PART OF HACK 1
getindex_wrapper(x, i) = x[i...]

@register_symbolic getindex_wrapper(x::AbstractArray, i::Tuple{Vararg{Int}})

# PART OF HACK 2
function change_origin(origin, arr)
    if all(isone, Tuple(origin))
        return arr
    end
    return Origin(origin)(arr)
end

@register_array_symbolic change_origin(origin::Any, arr::AbstractArray) begin
    size = size(arr)
    eltype = eltype(arr)
    ndims = ndims(arr)
end

function tearing(state::TearingState; kwargs...)
    state.structure.solvable_graph === nothing && find_solvables!(state; kwargs...)
    complete!(state.structure)
    tearing_with_dummy_derivatives(state.structure, ())
end

"""
    tearing(sys; simplify=false)

Tear the nonlinear equations in system. When `simplify=true`, we simplify the
new residual equations after tearing. End users are encouraged to call [`structural_simplify`](@ref)
instead, which calls this function internally.
"""
function tearing(sys::AbstractSystem, state = TearingState(sys); mm = nothing,
        simplify = false, cse_hack = true, array_hack = true, kwargs...)
    var_eq_matching, full_var_eq_matching = tearing(state)
    invalidate_cache!(tearing_reassemble(
        state, var_eq_matching, full_var_eq_matching; mm, simplify, cse_hack, array_hack))
end

"""
    partial_state_selection(sys; simplify=false)

Perform partial state selection and tearing.
"""
function partial_state_selection(sys; simplify = false)
    state = TearingState(sys)
    var_eq_matching = partial_state_selection_graph!(state)

    tearing_reassemble(state, var_eq_matching; simplify = simplify)
end

"""
    dummy_derivative(sys)

Perform index reduction and use the dummy derivative technique to ensure that
the system is balanced.
"""
function dummy_derivative(sys, state = TearingState(sys); simplify = false,
        mm = nothing, cse_hack = true, array_hack = true, kwargs...)
    jac = let state = state
        (eqs, vars) -> begin
            symeqs = EquationsView(state)[eqs]
            Symbolics.jacobian((x -> x.rhs).(symeqs), state.fullvars[vars])
        end
    end
    state_priority = let state = state
        var -> begin
            p = 0.0
            var_to_diff = state.structure.var_to_diff
            diff_to_var = invview(var_to_diff)
            while var_to_diff[var] !== nothing
                var = var_to_diff[var]
            end
            while true
                p = max(p, ModelingToolkit.state_priority(state.fullvars[var]))
                (var = diff_to_var[var]) === nothing && break
            end
            p
        end
    end
    var_eq_matching = dummy_derivative_graph!(state, jac; state_priority,
        kwargs...)
    tearing_reassemble(state, var_eq_matching; simplify, mm, cse_hack, array_hack)
end<|MERGE_RESOLUTION|>--- conflicted
+++ resolved
@@ -248,12 +248,8 @@
 State selection is done. All non-differentiated variables are algebraic 
 variables, and all variables that appear differentiated are differential variables.
 """
-<<<<<<< HEAD
-function substitute_derivatives_algevars!(ts::TearingState, neweqs, var_eq_matching, dummy_sub; iv = nothing, D = nothing)
-=======
 function substitute_derivatives_algevars!(
         ts::TearingState, neweqs, var_eq_matching, dummy_sub; iv = nothing, D = nothing)
->>>>>>> 4e7e1f6b
     @unpack fullvars, sys, structure = ts
     @unpack solvable_graph, var_to_diff, eq_to_diff, graph = structure
     diff_to_var = invview(var_to_diff)
@@ -293,11 +289,7 @@
 #= 
 There are three cases where we want to generate new variables to convert
 the system into first order (semi-implicit) ODEs.
-<<<<<<< HEAD
-    
-=======
-
->>>>>>> 4e7e1f6b
+
 1. To first order:
 Whenever higher order differentiated variable like `D(D(D(x)))` appears,
 we introduce new variables `x_t`, `x_tt`, and `x_ttt` and new equations
@@ -350,16 +342,6 @@
 
 In the system x(k) ~ x(k-1) + x(k-2), becomes Shift(t, 1)(x(t)) ~ x(t) + Shift(t, -1)(x(t))
 
-<<<<<<< HEAD
-The lowest-order term is Shift(t, k)(x(t)), instead of x(t).
-As such we actually want dummy variables for the k-1 lowest order terms instead of the k-1 highest order terms.
-
-Shift(t, -1)(x(t)) -> x\_{t-1}(t)
-
-Since Shift(t, -1)(x) is not a derivative, it is directly substituted in `fullvars`. No equation or variable is added for it. 
-
-For ODESystems D(D(D(x))) in equations is recursively substituted as D(x) ~ x_t, D(x_t) ~ x_tt, etc. The analogue for discrete systems, Shift(t, 1)(Shift(t,1)(Shift(t,1)(Shift(t, -3)(x(t))))) does not actually appear. So `total_sub` in generate_system_equations` is directly initialized with all of the lowered variables `Shift(t, -3)(x) -> x_t-3(t)`, etc. 
-=======
 The lowest-order term is Shift(t, k)(x(t)), instead of x(t). As such we actually want 
 dummy variables for the k-1 lowest order terms instead of the k-1 highest order terms.
 
@@ -372,7 +354,6 @@
 The analogue for discrete systems, Shift(t, 1)(Shift(t,1)(Shift(t,1)(Shift(t, -3)(x(t))))) 
 does not actually appear. So `total_sub` in generate_system_equations` is directly 
 initialized with all of the lowered variables `Shift(t, -3)(x) -> x_t-3(t)`, etc. 
->>>>>>> 4e7e1f6b
 =#
 """
 Generate new derivative variables for the system.
@@ -382,16 +363,10 @@
 - neweqs: add the identity equations for the new variables, D(x) ~ x_t
 - graph: update graph with the new equations and variables, and their connections
 - solvable_graph:
-<<<<<<< HEAD
-- var_eq_matching: match D(x) to the added identity equation
-"""
-function generate_derivative_variables!(ts::TearingState, neweqs, var_eq_matching; mm = nothing, iv = nothing, D = nothing)
-=======
 - var_eq_matching: match D(x) to the added identity equation D(x) ~ x_t
 """
 function generate_derivative_variables!(
         ts::TearingState, neweqs, var_eq_matching; mm = nothing, iv = nothing, D = nothing)
->>>>>>> 4e7e1f6b
     @unpack fullvars, sys, structure = ts
     @unpack solvable_graph, var_to_diff, eq_to_diff, graph = structure
     eq_var_matching = invview(var_eq_matching)
@@ -404,10 +379,6 @@
     # derivative is in the system
     for v in 1:length(var_to_diff)
         dv = var_to_diff[v]
-        # For discrete systems, directly substitute lowest-order shift 
-        #if is_discrete && diff_to_var[v] == nothing
-        #    operation(fullvars[v]) isa Shift && (fullvars[v] = lower_shift_varname_with_unit(fullvars[v], iv))
-        #end
         dv isa Int || continue
         solved = var_eq_matching[dv] isa Int
         solved && continue
@@ -425,13 +396,8 @@
 
         dx = fullvars[dv]
         order, lv = var_order(dv, diff_to_var)
-<<<<<<< HEAD
-        x_t = is_discrete ? lower_shift_varname_with_unit(fullvars[dv], iv) : 
-                            lower_varname_with_unit(fullvars[lv], iv, order)
-=======
         x_t = is_discrete ? lower_shift_varname_with_unit(fullvars[dv], iv) :
               lower_varname_with_unit(fullvars[lv], iv, order)
->>>>>>> 4e7e1f6b
 
         # Add `x_t` to the graph
         v_t = add_dd_variable!(structure, fullvars, x_t, dv)
@@ -441,12 +407,12 @@
         # Update matching
         push!(var_eq_matching, unassigned)
         var_eq_matching[dv] = unassigned
-        eq_var_matching[dummy_eq] = dv 
-    end
-end
-
-"""
-Check if there's `D(x) = x_t` already.
+        eq_var_matching[dummy_eq] = dv
+    end
+end
+
+"""
+Check if there's `D(x) ~ x_t` already.
 """
 function find_duplicate_dd(dv, solvable_graph, diff_to_var, linear_eqs, mm)
     for eq in 𝑑neighbors(solvable_graph, dv)
@@ -464,85 +430,6 @@
             return eq, v_t
         end
     end
-    return nothing 
-end
-
-function add_dd_variable!(s::SystemStructure, fullvars, x_t, dv)
-    push!(fullvars, simplify_shifts(x_t))
-    v_t = length(fullvars)
-    v_t_idx = add_vertex!(s.var_to_diff)
-    add_vertex!(s.graph, DST)
-    # TODO: do we care about solvable_graph? We don't use them after
-    # `dummy_derivative_graph`.
-    add_vertex!(s.solvable_graph, DST)
-    s.var_to_diff[v_t] = s.var_to_diff[dv]
-    v_t
-end
-
-# dv = index of D(x), v_t = index of x_t
-function add_dd_equation!(s::SystemStructure, neweqs, eq, dv, v_t)
-    push!(neweqs, eq)
-    add_vertex!(s.graph, SRC)
-    dummy_eq = length(neweqs)
-    add_edge!(s.graph, dummy_eq, dv)
-    add_edge!(s.graph, dummy_eq, v_t)
-    add_vertex!(s.solvable_graph, SRC)
-    add_edge!(s.solvable_graph, dummy_eq, dv)
-    dummy_eq
-end
-
-"""
-Solve the solvable equations of the system and generate differential (or discrete)
-equations in terms of the selected states.
-"""
-function generate_system_equations!(state::TearingState, neweqs, var_eq_matching; simplify = false, iv = nothing, D = nothing)
-    @unpack fullvars, sys, structure = state 
-    @unpack solvable_graph, var_to_diff, eq_to_diff, graph = structure
-    eq_var_matching = invview(var_eq_matching)
-    diff_to_var = invview(var_to_diff)
-
-    total_sub = Dict()
-    if is_only_discrete(structure)
-        for (i, v) in enumerate(fullvars)
-            op = operation(v)
-            op isa Shift && (op.steps < 0) && begin
-                lowered = lower_shift_varname_with_unit(v, iv)
-                total_sub[v] = lowered
-                fullvars[i] = lowered
-            end
-        end
-    end
-
-    # if var is like D(x) or Shift(t, 1)(x)
-    isdervar = let diff_to_var = diff_to_var
-        var -> diff_to_var[var] !== nothing
-    end
-
-    # Extract partition information
-    is_solvable = let solvable_graph = solvable_graph
-        (eq, iv) -> eq isa Int && iv isa Int && BipartiteEdge(eq, iv) in solvable_graph
-    end
-end
-
-"""
-Check if there's `D(x) ~ x_t` already.
-"""
-function find_duplicate_dd(dv, solvable_graph, diff_to_var, linear_eqs, mm)
-    for eq in 𝑑neighbors(solvable_graph, dv)
-        mi = get(linear_eqs, eq, 0)
-        iszero(mi) && continue
-        row = @view mm[mi, :]
-        nzs = nonzeros(row)
-        rvs = SparseArrays.nonzeroinds(row)
-        # note that `v_t` must not be differentiated
-        if length(nzs) == 2 &&
-           (abs(nzs[1]) == 1 && nzs[1] == -nzs[2]) &&
-           (v_t = rvs[1] == dv ? rvs[2] : rvs[1];
-           diff_to_var[v_t] === nothing)
-            @assert dv in rvs
-            return eq, v_t
-        end
-    end
     return nothing
 end
 
@@ -698,14 +585,6 @@
     end
     solved_vars_set = BitSet(solved_vars)
     var_ordering = [diff_vars;
-<<<<<<< HEAD
-                   setdiff!(setdiff(1:ndsts(graph), diff_vars_set),
-                       solved_vars_set)]
-
-    return neweqs, solved_eqs, eq_ordering, var_ordering, length(solved_vars), length(solved_vars_set)
-end
-
-=======
                     setdiff!(setdiff(1:ndsts(graph), diff_vars_set),
                         solved_vars_set)]
 
@@ -716,7 +595,6 @@
 """
 Occurs when a variable D(x) occurs in a non-differential system.
 """
->>>>>>> 4e7e1f6b
 struct UnexpectedDifferentialError
     eq::Equation
 end
@@ -725,26 +603,20 @@
     error("Differential found in a non-differential system. Likely this is a bug in the construction of an initialization system. Please report this issue with a reproducible example. Offending equation: $(err.eq)")
 end
 
-<<<<<<< HEAD
-=======
 """
 Generate a first-order differential equation whose LHS is `dx`.
 
 `var` and `dx` represent the same variable, but `var` may be a higher-order differential and `dx` is always first-order. For example, if `var` is D(D(x)), then `dx` would be `D(x_t)`. Solve `eq` for `var`, substitute previously solved variables, and return the differential equation.
 """
->>>>>>> 4e7e1f6b
 function make_differential_equation(var, dx, eq, total_sub)
     dx ~ simplify_shifts(Symbolics.fixpoint_sub(
         Symbolics.symbolic_linear_solve(eq, var),
         total_sub; operator = ModelingToolkit.Shift))
 end
 
-<<<<<<< HEAD
-=======
 """
 Generate an algebraic equation. Substitute solved variables into `eq` and return the equation.
 """
->>>>>>> 4e7e1f6b
 function make_algebraic_equation(eq, total_sub)
     rhs = eq.rhs
     if !(eq.lhs isa Number && eq.lhs == 0)
@@ -753,12 +625,9 @@
     0 ~ simplify_shifts(Symbolics.fixpoint_sub(rhs, total_sub))
 end
 
-<<<<<<< HEAD
-=======
 """
 Solve equation `eq` for `var`, substitute previously solved variables, and return the solved equation.
 """
->>>>>>> 4e7e1f6b
 function make_solved_equation(var, eq, total_sub; simplify = false)
     residual = eq.lhs - eq.rhs
     a, b, islinear = linear_expansion(residual, var)
@@ -778,19 +647,6 @@
 end
 
 """
-<<<<<<< HEAD
-Reorder the equations and unknowns to be:
-   [diffeqs; ...]
-   [diffvars; ...]
-such that the mass matrix is:
-   [I  0
-    0  0].
-
-Update the state to account for the new ordering and equations.
-"""
-# TODO: BLT sorting
-function reorder_vars!(state::TearingState, var_eq_matching, eq_ordering, var_ordering, nelim_eq, nelim_var)
-=======
 Given the ordering returned by `generate_system_equations!`, update the 
 tearing state to account for the new order. Permute the variables and equations.
 Eliminate the solved variables and equations from the graph and permute the
@@ -799,7 +655,6 @@
 # TODO: BLT sorting
 function reorder_vars!(state::TearingState, var_eq_matching, eq_ordering,
         var_ordering, nsolved_eq, nsolved_var)
->>>>>>> 4e7e1f6b
     @unpack solvable_graph, var_to_diff, eq_to_diff, graph = state.structure
 
     eqsperm = zeros(Int, nsrcs(graph))
@@ -814,11 +669,7 @@
     # Contract the vertices in the structure graph to make the structure match
     # the new reality of the system we've just created.
     new_graph = contract_variables(graph, var_eq_matching, varsperm, eqsperm,
-<<<<<<< HEAD
-        nelim_eq, nelim_var)
-=======
         nsolved_eq, nsolved_var)
->>>>>>> 4e7e1f6b
 
     new_var_to_diff = complete(DiffGraph(length(var_ordering)))
     for (v, d) in enumerate(var_to_diff)
@@ -845,16 +696,10 @@
 end
 
 """
-<<<<<<< HEAD
-Set the system equations, unknowns, observables post-tearing.
-"""
-function update_simplified_system!(state::TearingState, neweqs, solved_eqs, dummy_sub, var_eq_matching, extra_unknowns; 
-=======
 Update the system equations, unknowns, and observables after simplification.
 """
 function update_simplified_system!(
         state::TearingState, neweqs, solved_eqs, dummy_sub, var_eq_matching, extra_unknowns;
->>>>>>> 4e7e1f6b
         cse_hack = true, array_hack = true)
     @unpack solvable_graph, var_to_diff, eq_to_diff, graph = state.structure
     diff_to_var = invview(var_to_diff)
@@ -894,22 +739,9 @@
     sys = schedule(sys)
 end
 
-<<<<<<< HEAD
-# Terminology and Definition:
-# A general DAE is in the form of `F(u'(t), u(t), p, t) == 0`. We can
-# characterize variables in `u(t)` into two classes: differential variables
-# (denoted `v(t)`) and algebraic variables (denoted `z(t)`). Differential
-# variables are marked as `SelectedState` and they are differentiated in the
-# DAE system, i.e. `v'(t)` are all the variables in `u'(t)` that actually
-# appear in the system. Algebraic variables are variables that are not
-# differential variables.
-    
-# Give the order of the variable indexed by dv
-=======
 """
 Give the order of the variable indexed by dv.
 """
->>>>>>> 4e7e1f6b
 function var_order(dv, diff_to_var)
     order = 0
     while (dv′ = diff_to_var[dv]) !== nothing
@@ -919,8 +751,6 @@
     order, dv
 end
 
-<<<<<<< HEAD
-=======
 """
 Main internal function for structural simplification for DAE systems and discrete systems.
 Generate dummy derivative variables, new equations in terms of variables, return updated
@@ -936,7 +766,6 @@
 appear in the system. Algebraic variables are variables that are not
 differential variables.
 """
->>>>>>> 4e7e1f6b
 function tearing_reassemble(state::TearingState, var_eq_matching,
         full_var_eq_matching = nothing; simplify = false, mm = nothing, cse_hack = true, array_hack = true)
     extra_vars = Int[]
@@ -967,14 +796,6 @@
 
     generate_derivative_variables!(state, neweqs, var_eq_matching; mm, iv, D)
 
-<<<<<<< HEAD
-    neweqs, solved_eqs, eq_ordering, var_ordering, nelim_eq, nelim_var = 
-        generate_system_equations!(state, neweqs, var_eq_matching; simplify, iv, D)
-
-    state = reorder_vars!(state, var_eq_matching, eq_ordering, var_ordering, nelim_eq, nelim_var)
-
-    sys = update_simplified_system!(state, neweqs, solved_eqs, dummy_sub, var_eq_matching, extra_unknowns; cse_hack, array_hack)
-=======
     neweqs, solved_eqs, eq_ordering, var_ordering, nelim_eq, nelim_var = generate_system_equations!(
         state, neweqs, var_eq_matching; simplify, iv, D)
 
@@ -983,7 +804,6 @@
 
     sys = update_simplified_system!(state, neweqs, solved_eqs, dummy_sub, var_eq_matching,
         extra_unknowns; cse_hack, array_hack)
->>>>>>> 4e7e1f6b
 
     @set! state.sys = sys
     @set! sys.tearing_state = state
