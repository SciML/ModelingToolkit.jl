###
### Bipartite graph utilities
###

"""
    maximal_matching(s::SystemStructure, eqfilter=eq->true, varfilter=v->true) -> Matching

Find equation-variable maximal bipartite matching. `s.graph` is a bipartite graph.
"""
function BipartiteGraphs.maximal_matching(s::SystemStructure, eqfilter = eq -> true,
        varfilter = v -> true)
    maximal_matching(s.graph, eqfilter, varfilter)
end

n_concrete_eqs(state::TransformationState) = n_concrete_eqs(state.structure)
n_concrete_eqs(structure::SystemStructure) = n_concrete_eqs(structure.graph)
function n_concrete_eqs(graph::BipartiteGraph)
    neqs = count(e -> !isempty(𝑠neighbors(graph, e)), 𝑠vertices(graph))
end

function error_reporting(state, bad_idxs, n_highest_vars, iseqs, orig_inputs)
    io = IOBuffer()
    neqs = n_concrete_eqs(state)
    if iseqs
        error_title = "More equations than variables, here are the potential extra equation(s):\n"
        out_arr = has_equations(state) ? equations(state)[bad_idxs] : bad_idxs
    else
        error_title = "More variables than equations, here are the potential extra variable(s):\n"
        out_arr = get_fullvars(state)[bad_idxs]
        unset_inputs = intersect(out_arr, orig_inputs)
        n_missing_eqs = n_highest_vars - neqs
        n_unset_inputs = length(unset_inputs)
        if n_unset_inputs > 0
            println(io, "In particular, the unset input(s) are:")
            Base.print_array(io, unset_inputs)
            println(io)
            println(io, "The rest of potentially unset variable(s) are:")
        end
    end

    Base.print_array(io, out_arr)
    msg = String(take!(io))
    if iseqs
        throw(ExtraEquationsSystemException("The system is unbalanced. There are " *
                                            "$n_highest_vars highest order derivative variables "
                                            * "and $neqs equations.\n"
                                            * error_title
                                            * msg))
    else
        throw(ExtraVariablesSystemException("The system is unbalanced. There are " *
                                            "$n_highest_vars highest order derivative variables "
                                            * "and $neqs equations.\n"
                                            * error_title
                                            * msg))
    end
end

###
### Structural check
###

"""
    $(TYPEDSIGNATURES)

Check if the `state` represents a singular system, and return the unmatched variables.
"""
function singular_check(state::TransformationState)
    @unpack graph, var_to_diff = state.structure
    fullvars = get_fullvars(state)
    # This is defined to check if Pantelides algorithm terminates. For more
    # details, check the equation (15) of the original paper.
    extended_graph = (@set graph.fadjlist = Vector{Int}[graph.fadjlist;
                                                        map(collect, edges(var_to_diff))])
    extended_var_eq_matching = maximal_matching(extended_graph)

    nvars = ndsts(graph)
    unassigned_var = []
    for (vj, eq) in enumerate(extended_var_eq_matching)
        vj > nvars && break
        if eq === unassigned && !isempty(𝑑neighbors(graph, vj))
            push!(unassigned_var, fullvars[vj])
        end
    end
    return unassigned_var
end

"""
    $(TYPEDSIGNATURES)

Check the consistency of `state`, given the inputs `orig_inputs`. If `nothrow == false`,
throws an error if the system is under-/over-determined or singular. In this case, if the
function returns it will return `true`. If `nothrow == true`, it will return `false`
instead of throwing an error. The singular case will print a warning.
"""
function check_consistency(state::TransformationState, orig_inputs; nothrow = false)
    fullvars = get_fullvars(state)
    neqs = n_concrete_eqs(state)
    @unpack graph, var_to_diff = state.structure
    highest_vars = computed_highest_diff_variables(complete!(state.structure))
    n_highest_vars = 0
    for (v, h) in enumerate(highest_vars)
        h || continue
        isempty(𝑑neighbors(graph, v)) && continue
        n_highest_vars += 1
    end
    is_balanced = n_highest_vars == neqs

    if neqs > 0 && !is_balanced
        nothrow && return false
        varwhitelist = var_to_diff .== nothing
        var_eq_matching = maximal_matching(graph, eq -> true, v -> varwhitelist[v]) # not assigned
        # Just use `error_reporting` to do conditional
        iseqs = n_highest_vars < neqs
        if iseqs
            eq_var_matching = invview(complete(var_eq_matching, nsrcs(graph))) # extra equations
            bad_idxs = findall(isequal(unassigned), @view eq_var_matching[1:nsrcs(graph)])
        else
            bad_idxs = findall(isequal(unassigned), var_eq_matching)
        end
        error_reporting(state, bad_idxs, n_highest_vars, iseqs, orig_inputs)
    end

    unassigned_var = singular_check(state)

    if !isempty(unassigned_var) || !is_balanced
        if nothrow
            return false
        end
        io = IOBuffer()
        Base.print_array(io, unassigned_var)
        unassigned_var_str = String(take!(io))
        errmsg = "The system is structurally singular! " *
                 "Here are the problematic variables: \n" *
                 unassigned_var_str
        throw(InvalidSystemException(errmsg))
    end

    return true
end

###
### BLT ordering
###

"""
    find_var_sccs(g::BipartiteGraph, assign=nothing)

Find strongly connected components of the variables defined by `g`. `assign`
gives the undirected bipartite graph a direction. When `assign === nothing`, we
assume that the ``i``-th variable is assigned to the ``i``-th equation.
"""
function find_var_sccs(g::BipartiteGraph, assign = nothing)
    cmog = DiCMOBiGraph{true}(g,
        Matching(assign === nothing ? Base.OneTo(nsrcs(g)) : assign))
    sccs = Graphs.strongly_connected_components(cmog)
    foreach(sort!, sccs)
    return sccs
end

function sorted_incidence_matrix(ts::TransformationState, val = true; only_algeqs = false,
        only_algvars = false)
    var_eq_matching, var_scc = algebraic_variables_scc(ts)
    s = ts.structure
    graph = ts.structure.graph
    varsmap = zeros(Int, ndsts(graph))
    eqsmap = zeros(Int, nsrcs(graph))
    varidx = 0
    eqidx = 0
    for vs in var_scc, v in vs
        eq = var_eq_matching[v]
        if eq !== unassigned
            eqsmap[eq] = (eqidx += 1)
            varsmap[v] = (varidx += 1)
        end
    end
    for i in diffvars_range(s)
        varsmap[i] = (varidx += 1)
    end
    for i in dervars_range(s)
        varsmap[i] = (varidx += 1)
    end
    for i in 1:nsrcs(graph)
        if eqsmap[i] == 0
            eqsmap[i] = (eqidx += 1)
        end
    end

    I = Int[]
    J = Int[]
    algeqs_set = algeqs(s)
    for eq in 𝑠vertices(graph)
        only_algeqs && (eq in algeqs_set || continue)
        for var in 𝑠neighbors(graph, eq)
            only_algvars && (isalgvar(s, var) || continue)
            i = eqsmap[eq]
            j = varsmap[var]
            (iszero(i) || iszero(j)) && continue
            push!(I, i)
            push!(J, j)
        end
    end
    sparse(I, J, val, nsrcs(graph), ndsts(graph))
end

###
### Structural and symbolic utilities
###

function find_eq_solvables!(state::TearingState, ieq, to_rm = Int[], coeffs = nothing;
        may_be_zero = false,
        allow_symbolic = false, allow_parameter = true,
        conservative = false,
        kwargs...)
    fullvars = state.fullvars
    @unpack graph, solvable_graph = state.structure
    eq = equations(state)[ieq]
    term = value(eq.rhs - eq.lhs)
    all_int_vars = true
    coeffs === nothing || empty!(coeffs)
    empty!(to_rm)
    for j in 𝑠neighbors(graph, ieq)
        var = fullvars[j]
        isirreducible(var) && (all_int_vars = false; continue)
        a, b, islinear = linear_expansion(term, var)
        a, b = unwrap(a), unwrap(b)
        islinear || (all_int_vars = false; continue)
        a = ModelingToolkit.fold_constants(a)
        b = ModelingToolkit.fold_constants(b)
        if a isa Symbolic
            all_int_vars = false
            if !allow_symbolic
                if allow_parameter
                    all(
                        x -> ModelingToolkit.isparameter(x) || ModelingToolkit.isconstant(x),
                        vars(a)) || continue
                else
                    continue
                end
            end
            add_edge!(solvable_graph, ieq, j)
            continue
        end
        if !(a isa Number)
            all_int_vars = false
            continue
        end
        # When the expression is linear with numeric `a`, then we can safely
        # only consider `b` for the following iterations.
        term = b
        if isone(abs(a))
            coeffs === nothing || push!(coeffs, convert(Int, a))
        else
            all_int_vars = false
            conservative && continue
        end
        if a != 0
            add_edge!(solvable_graph, ieq, j)
        else
            if may_be_zero
                push!(to_rm, j)
            else
                @warn "Internal error: Variable $var was marked as being in $eq, but was actually zero"
            end
        end
    end
    for j in to_rm
        rem_edge!(graph, ieq, j)
    end
    all_int_vars, term
end

function find_solvables!(state::TearingState; kwargs...)
    @assert state.structure.solvable_graph === nothing
    eqs = equations(state)
    graph = state.structure.graph
    state.structure.solvable_graph = BipartiteGraph(nsrcs(graph), ndsts(graph))
    to_rm = Int[]
    for ieq in 1:length(eqs)
        find_eq_solvables!(state, ieq, to_rm; kwargs...)
    end
    return nothing
end

function linear_subsys_adjmat!(state::TransformationState; kwargs...)
    graph = state.structure.graph
    if state.structure.solvable_graph === nothing
        state.structure.solvable_graph = BipartiteGraph(nsrcs(graph), ndsts(graph))
    end
    linear_equations = Int[]
    eqs = equations(state.sys)
    eadj = Vector{Int}[]
    cadj = Vector{Int}[]
    coeffs = Int[]
    to_rm = Int[]
    for i in eachindex(eqs)
        all_int_vars, rhs = find_eq_solvables!(state, i, to_rm, coeffs; kwargs...)

        # Check if all unknowns in the equation is both linear and homogeneous,
        # i.e. it is in the form of
        #
        #       ``∑ c_i * v_i = 0``,
        #
        # where ``c_i`` ∈ ℤ and ``v_i`` denotes unknowns.
        if all_int_vars && Symbolics._iszero(rhs)
            push!(linear_equations, i)
            push!(eadj, copy(𝑠neighbors(graph, i)))
            push!(cadj, copy(coeffs))
        end
    end

    mm = SparseMatrixCLIL(nsrcs(graph),
        ndsts(graph),
        linear_equations, eadj, cadj)
    return mm
end

highest_order_variable_mask(ts) =
    let v2d = ts.structure.var_to_diff
        v -> isempty(outneighbors(v2d, v))
    end

lowest_order_variable_mask(ts) =
    let v2d = ts.structure.var_to_diff
        v -> isempty(inneighbors(v2d, v))
    end

function but_ordered_incidence(ts::TearingState, varmask = highest_order_variable_mask(ts))
    graph = complete(ts.structure.graph)
    var_eq_matching = complete(maximal_matching(graph, _ -> true, varmask))
    scc = find_var_sccs(graph, var_eq_matching)
    vordering = Vector{Int}(undef, 0)
    bb = Int[1]
    sizehint!(vordering, ndsts(graph))
    sizehint!(bb, ndsts(graph))
    l = 1
    for c in scc
        isemptyc = true
        for v in c
            if varmask(v)
                push!(vordering, v)
                l += 1
                isemptyc = false
            end
        end
        isemptyc || push!(bb, l)
    end
    mm = incidence_matrix(graph)
    mm[[var_eq_matching[v] for v in vordering if var_eq_matching[v] isa Int], vordering], bb
end

# debugging use
function reordered_matrix(sys, torn_matching)
    s = TearingState(sys)
    complete!(s.structure)
    @unpack graph = s.structure
    eqs = equations(sys)
    nvars = ndsts(graph)
    max_matching = complete(maximal_matching(graph))
    torn_matching = complete(torn_matching)
    sccs = find_var_sccs(graph, max_matching)
    I, J = Int[], Int[]
    ii = 0
    M = Int[]
    solved = BitSet(findall(torn_matching .!== unassigned))
    for vars in sccs
        append!(M, filter(in(solved), vars))
        append!(M, filter(!in(solved), vars))
    end
    M = invperm(vcat(M, setdiff(1:nvars, M)))
    for vars in sccs
        e_solved = [torn_matching[v] for v in vars if torn_matching[v] !== unassigned]
        for es in e_solved
            isdiffeq(eqs[es]) && continue
            ii += 1
            js = [M[x] for x in 𝑠neighbors(graph, es) if isalgvar(s.structure, x)]
            append!(I, fill(ii, length(js)))
            append!(J, js)
        end

        e_residual = setdiff(
            [max_matching[v]
             for v in vars if max_matching[v] !== unassigned], e_solved)
        for er in e_residual
            isdiffeq(eqs[er]) && continue
            ii += 1
            js = [M[x] for x in 𝑠neighbors(graph, er) if isalgvar(s.structure, x)]
            append!(I, fill(ii, length(js)))
            append!(J, js)
        end
    end
    # only plot algebraic variables and equations
    sparse(I, J, true)
end

"""
    uneven_invmap(n::Int, list)

returns an uneven inv map with length `n`.
"""
function uneven_invmap(n::Int, list)
    rename = zeros(Int, n)
    for (i, v) in enumerate(list)
        rename[v] = i
    end
    return rename
end

function torn_system_jacobian_sparsity(sys)
    state = get_tearing_state(sys)
    state isa TearingState || return nothing
    @unpack structure = state
    @unpack graph, var_to_diff = structure

    neqs = nsrcs(graph)
    nsts = ndsts(graph)
    states_idxs = findall(!Base.Fix1(isdervar, structure), 1:nsts)
    var2idx = uneven_invmap(nsts, states_idxs)
    I = Int[]
    J = Int[]
    for ieq in 1:neqs
        for ivar in 𝑠neighbors(graph, ieq)
            nivar = get(var2idx, ivar, 0)
            nivar == 0 && continue
            push!(I, ieq)
            push!(J, nivar)
        end
    end
    return sparse(I, J, true, neqs, neqs)
end

###
### Nonlinear equation(s) solving
###

@noinline function nlsolve_failure(rc)
    error("The nonlinear solver failed with the return code $rc.")
end

function numerical_nlsolve(f, u0, p)
    prob = NonlinearProblem{false}(f, u0, p)
    sol = solve(prob, SimpleNewtonRaphson())
    rc = sol.retcode
    (rc == ReturnCode.Success) || nlsolve_failure(rc)
    # TODO: robust initial guess, better debugging info, and residual check
    sol.u
end

###
### Misc
###

<<<<<<< HEAD
# For discrete variables. Turn Shift(t, k)(x(t)) into xₜ₋ₖ(t)
function lower_shift_varname(var, iv)
    op = operation(var)
    if op isa Shift && op.steps < 0
        return shift2term(var)
    else
        return Shift(iv, 0)(var, true)
    end
end

function shift2term(var) 
    backshift = operation(var).steps
    iv = operation(var).t
    num = join(Char(0x2080 + d) for d in reverse!(digits(-backshift)))
    ds = join([Char(0x209c), Char(0x208b), num])
    #ds = "$iv-$(-backshift)"
    #d_separator = 'ˍ'

    if ModelingToolkit.isoperator(var, ModelingToolkit.Shift)
        O = only(arguments(var))
        oldop = operation(O)
        newname = Symbol(string(nameof(oldop)), ds)
    else
        O = var
        oldop = operation(var) 
        varname = split(string(nameof(oldop)), d_separator)[1]
        newname = Symbol(varname, d_separator, ds)
    end
    newvar = maketerm(typeof(O), Symbolics.rename(oldop, newname), Symbolics.children(O), Symbolics.metadata(O))
    newvar = setmetadata(newvar, Symbolics.VariableSource, (:variables, newname))
    newvar = setmetadata(newvar, ModelingToolkit.VariableUnshifted, O)
=======
"""
Handle renaming variable names for discrete structural simplification. Three cases: 
- positive shift: do nothing
- zero shift: x(t) => Shift(t, 0)(x(t))
- negative shift: rename the variable
"""
function lower_shift_varname(var, iv)
    op = operation(var)
    op isa Shift || return Shift(iv, 0)(var, true) # hack to prevent simplification of x(t) - x(t)
    if op.steps < 0
        return shift2term(var)
    else
        return var
    end
end

"""
Rename a Shift variable with negative shift, Shift(t, k)(x(t)) to xₜ₋ₖ(t).
"""
function shift2term(var)
    op = operation(var)
    iv = op.t
    arg = only(arguments(var))
    is_lowered = !isnothing(ModelingToolkit.getunshifted(arg))

    backshift = is_lowered ? op.steps + ModelingToolkit.getshift(arg) : op.steps

    num = join(Char(0x2080 + d) for d in reverse!(digits(-backshift))) # subscripted number, e.g. ₁
    ds = join([Char(0x209c), Char(0x208b), num])
    # Char(0x209c) = ₜ
    # Char(0x208b) = ₋ (subscripted minus)

    O = is_lowered ? ModelingToolkit.getunshifted(arg) : arg
    oldop = operation(O)
    newname = backshift != 0 ? Symbol(string(nameof(oldop)), ds) :
              Symbol(string(nameof(oldop)))

    newvar = maketerm(typeof(O), Symbolics.rename(oldop, newname),
        Symbolics.children(O), Symbolics.metadata(O))
    newvar = setmetadata(newvar, Symbolics.VariableSource, (:variables, newname))
    newvar = setmetadata(newvar, ModelingToolkit.VariableUnshifted, O)
    newvar = setmetadata(newvar, ModelingToolkit.VariableShift, backshift)
>>>>>>> 4e7e1f6b
    return newvar
end

function isdoubleshift(var)
    return ModelingToolkit.isoperator(var, ModelingToolkit.Shift) &&
           ModelingToolkit.isoperator(arguments(var)[1], ModelingToolkit.Shift)
end

function simplify_shifts(var)
    ModelingToolkit.hasshift(var) || return var
    var isa Equation && return simplify_shifts(var.lhs) ~ simplify_shifts(var.rhs)
    (op = operation(var)) isa Shift && op.steps == 0 && return first(arguments(var))
    if isdoubleshift(var)
        op1 = operation(var)
        vv1 = arguments(var)[1]
        op2 = operation(vv1)
        vv2 = arguments(vv1)[1]
        s1 = op1.steps
        s2 = op2.steps
        t1 = op1.t
        t2 = op2.t
        return simplify_shifts(ModelingToolkit.Shift(t1 === nothing ? t2 : t1, s1 + s2)(vv2))
    else
        return maketerm(typeof(var), operation(var), simplify_shifts.(arguments(var)),
            unwrap(var).metadata)
    end
end

function distribute_shift(var) 
    var = unwrap(var)
    var isa Equation && return distribute_shift(var.lhs) ~ distribute_shift(var.rhs)

    ModelingToolkit.hasshift(var) || return var
    shift = operation(var)
    shift isa Shift || return var

    shift = operation(var)
    expr = only(arguments(var))
    if expr isa Equation
        return distribute_shift(shift(expr.lhs)) ~ distribute_shift(shift(expr.rhs))
    end
    shiftexpr = _distribute_shift(expr, shift)
    return simplify_shifts(shiftexpr)
end

function _distribute_shift(expr, shift)
    if iscall(expr)
        op = operation(expr)
        args = arguments(expr)

        if ModelingToolkit.isvariable(expr)
            (length(args) == 1 && isequal(shift.t, only(args))) ? (return shift(expr)) : (return expr)
        elseif op isa Shift
            return shift(expr)
        else
            return maketerm(typeof(expr), operation(expr), Base.Fix2(_distribute_shift, shift).(args),
                unwrap(expr).metadata)
        end
    else
        return expr
    end
end<|MERGE_RESOLUTION|>--- conflicted
+++ resolved
@@ -449,8 +449,12 @@
 ### Misc
 ###
 
-<<<<<<< HEAD
-# For discrete variables. Turn Shift(t, k)(x(t)) into xₜ₋ₖ(t)
+"""
+Handle renaming variable names for discrete structural simplification. Three cases: 
+- positive shift: do nothing
+- zero shift: x(t) => Shift(t, 0)(x(t))
+- negative shift: rename the variable
+"""
 function lower_shift_varname(var, iv)
     op = operation(var)
     if op isa Shift && op.steps < 0
@@ -460,44 +464,6 @@
     end
 end
 
-function shift2term(var) 
-    backshift = operation(var).steps
-    iv = operation(var).t
-    num = join(Char(0x2080 + d) for d in reverse!(digits(-backshift)))
-    ds = join([Char(0x209c), Char(0x208b), num])
-    #ds = "$iv-$(-backshift)"
-    #d_separator = 'ˍ'
-
-    if ModelingToolkit.isoperator(var, ModelingToolkit.Shift)
-        O = only(arguments(var))
-        oldop = operation(O)
-        newname = Symbol(string(nameof(oldop)), ds)
-    else
-        O = var
-        oldop = operation(var) 
-        varname = split(string(nameof(oldop)), d_separator)[1]
-        newname = Symbol(varname, d_separator, ds)
-    end
-    newvar = maketerm(typeof(O), Symbolics.rename(oldop, newname), Symbolics.children(O), Symbolics.metadata(O))
-    newvar = setmetadata(newvar, Symbolics.VariableSource, (:variables, newname))
-    newvar = setmetadata(newvar, ModelingToolkit.VariableUnshifted, O)
-=======
-"""
-Handle renaming variable names for discrete structural simplification. Three cases: 
-- positive shift: do nothing
-- zero shift: x(t) => Shift(t, 0)(x(t))
-- negative shift: rename the variable
-"""
-function lower_shift_varname(var, iv)
-    op = operation(var)
-    op isa Shift || return Shift(iv, 0)(var, true) # hack to prevent simplification of x(t) - x(t)
-    if op.steps < 0
-        return shift2term(var)
-    else
-        return var
-    end
-end
-
 """
 Rename a Shift variable with negative shift, Shift(t, k)(x(t)) to xₜ₋ₖ(t).
 """
@@ -524,7 +490,6 @@
     newvar = setmetadata(newvar, Symbolics.VariableSource, (:variables, newname))
     newvar = setmetadata(newvar, ModelingToolkit.VariableUnshifted, O)
     newvar = setmetadata(newvar, ModelingToolkit.VariableShift, backshift)
->>>>>>> 4e7e1f6b
     return newvar
 end
 
