--- conflicted
+++ resolved
@@ -129,24 +129,7 @@
 
 Returns true if the expression or equation `O` contains [`Hold`](@ref) terms.
 """
-<<<<<<< HEAD
-function hashold(O)
-    istree(O) || return false
-    if operation(O) isa Hold
-        return true
-    else
-        if O isa Union{Add, Mul}
-            any(hashold, keys(O.dict))
-        elseif O isa Pow
-            hashold(O.base) || hashold(O.exp)
-        elseif O isa SymbolicUtils.Div
-            hashold(O.num) || hashold(O.den)
-        else
-            any(hashold, arguments(O))
-        end
-    end
-end
-
+hashold(O) = recursive_hasoperator(Hold, O)
 
 # SampledTime
 
@@ -191,6 +174,3 @@
 end
 
 Base.:+(k::SampledTime, i::Int) = SampledTime(k.t, k.steps + i; dt = k.dt)
-=======
-hashold(O) = recursive_hasoperator(Hold, O)
->>>>>>> 1f1b35fe
