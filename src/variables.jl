struct VariableUnit end
struct VariableConnectType end
struct VariableNoiseType end
struct VariableInput end
struct VariableOutput end
struct VariableIrreducible end
struct VariableStatePriority end
struct VariableMisc end
<<<<<<< HEAD
struct VariableUnshifted end
=======
# Metadata for renamed shift variables xₜ₋₁
struct VariableUnshifted end
struct VariableShift end
>>>>>>> 4e7e1f6b
Symbolics.option_to_metadata_type(::Val{:unit}) = VariableUnit
Symbolics.option_to_metadata_type(::Val{:connect}) = VariableConnectType
Symbolics.option_to_metadata_type(::Val{:input}) = VariableInput
Symbolics.option_to_metadata_type(::Val{:output}) = VariableOutput
Symbolics.option_to_metadata_type(::Val{:irreducible}) = VariableIrreducible
Symbolics.option_to_metadata_type(::Val{:state_priority}) = VariableStatePriority
Symbolics.option_to_metadata_type(::Val{:misc}) = VariableMisc
Symbolics.option_to_metadata_type(::Val{:unshifted}) = VariableUnshifted
<<<<<<< HEAD
=======
Symbolics.option_to_metadata_type(::Val{:shift}) = VariableShift
>>>>>>> 4e7e1f6b

"""
    dump_variable_metadata(var)

Return all the metadata associated with symbolic variable `var` as a `NamedTuple`.

```@example
using ModelingToolkit

@parameters p::Int [description = "My description", bounds = (0.5, 1.5)]
ModelingToolkit.dump_variable_metadata(p)
```
"""
function dump_variable_metadata(var)
    uvar = unwrap(var)
    variable_source, name = Symbolics.getmetadata(
        uvar, VariableSource, (:unknown, :unknown))
    type = symtype(uvar)
    if type <: AbstractArray
        shape = Symbolics.shape(var)
        if shape == ()
            shape = nothing
        end
    else
        shape = nothing
    end
    unit = getunit(uvar)
    connect = getconnect(uvar)
    input = isinput(uvar) || nothing
    output = isoutput(uvar) || nothing
    irreducible = isirreducible(var)
    state_priority = Symbolics.getmetadata(uvar, VariableStatePriority, nothing)
    misc = getmisc(uvar)
    bounds = hasbounds(uvar) ? getbounds(uvar) : nothing
    desc = getdescription(var)
    if desc == ""
        desc = nothing
    end
    default = hasdefault(uvar) ? getdefault(uvar) : nothing
    guess = getguess(uvar)
    disturbance = isdisturbance(uvar) || nothing
    tunable = istunable(uvar, isparameter(uvar))
    dist = getdist(uvar)
    variable_type = getvariabletype(uvar)

    meta = (
        var = var,
        variable_source,
        name,
        variable_type,
        shape,
        unit,
        connect,
        input,
        output,
        irreducible,
        state_priority,
        misc,
        bounds,
        desc,
        guess,
        disturbance,
        tunable,
        dist,
        type,
        default
    )

    return NamedTuple(k => v for (k, v) in pairs(meta) if v !== nothing)
end

### Connect
abstract type AbstractConnectType end
struct Equality <: AbstractConnectType end # Equality connection
struct Flow <: AbstractConnectType end     # sum to 0
struct Stream <: AbstractConnectType end   # special stream connector

"""
    getconnect(x)

Get the connect type of x. See also [`hasconnect`](@ref).
"""
getconnect(x::Num) = getconnect(unwrap(x))
getconnect(x::Symbolic) = Symbolics.getmetadata(x, VariableConnectType, nothing)
"""
    hasconnect(x)

Determine whether variable `x` has a connect type. See also [`getconnect`](@ref).
"""
hasconnect(x) = getconnect(x) !== nothing
function setconnect(x, t::Type{T}) where {T <: AbstractConnectType}
    setmetadata(x, VariableConnectType, t)
end

### Input, Output, Irreducible 
isvarkind(m, x::Union{Num, Symbolics.Arr}) = isvarkind(m, value(x))
function isvarkind(m, x)
    iskind = getmetadata(x, m, nothing)
    iskind !== nothing && return iskind
    x = getparent(x, x)
    getmetadata(x, m, false)
end

setinput(x, v::Bool) = setmetadata(x, VariableInput, v)
setoutput(x, v::Bool) = setmetadata(x, VariableOutput, v)
setio(x, i::Bool, o::Bool) = setoutput(setinput(x, i), o)

isinput(x) = isvarkind(VariableInput, x)
isoutput(x) = isvarkind(VariableOutput, x)

# Before the solvability check, we already have handled IO variables, so
# irreducibility is independent from IO.
isirreducible(x) = isvarkind(VariableIrreducible, x)
setirreducible(x, v::Bool) = setmetadata(x, VariableIrreducible, v)
state_priority(x::Union{Num, Symbolics.Arr}) = state_priority(unwrap(x))
state_priority(x) = convert(Float64, getmetadata(x, VariableStatePriority, 0.0))::Float64

function default_toterm(x)
    if iscall(x) && (op = operation(x)) isa Operator
        if !(op isa Differential)
            if op isa Shift && op.steps < 0
<<<<<<< HEAD
                return shift2term(x) 
=======
                return shift2term(x)
>>>>>>> 4e7e1f6b
            end
            x = normalize_to_differential(op)(arguments(x)...)
        end
        Symbolics.diff2term(x)
    else
        x
    end
end

"""
$(SIGNATURES)

Takes a list of pairs of `variables=>values` and an ordered list of variables
and creates the array of values in the correct order with default values when
applicable.
"""
function varmap_to_vars(varmap, varlist; defaults = Dict(), check = true,
        toterm = default_toterm, promotetoconcrete = nothing,
        tofloat = true, use_union = true)
    varlist = collect(map(unwrap, varlist))

    # Edge cases where one of the arguments is effectively empty.
    is_incomplete_initialization = varmap isa DiffEqBase.NullParameters ||
                                   varmap === nothing
    if is_incomplete_initialization || isempty(varmap)
        if isempty(defaults)
            if !is_incomplete_initialization && check
                isempty(varlist) || throw(MissingVariablesError(varlist))
            end
            return nothing
        else
            varmap = Dict()
        end
    end

    # We respect the input type if it's a static array
    # otherwise canonicalize to a normal array
    # container_type = T <: Union{Dict,Tuple} ? Array : T
    if varmap isa StaticArray
        container_type = typeof(varmap)
    else
        container_type = Array
    end

    vals = if eltype(varmap) <: Pair # `varmap` is a dict or an array of pairs
        varmap = todict(varmap)
        _varmap_to_vars(varmap, varlist; defaults = defaults, check = check,
            toterm = toterm)
    else # plain array-like initialization
        varmap
    end

    promotetoconcrete === nothing && (promotetoconcrete = container_type <: AbstractArray)
    if promotetoconcrete
        vals = promote_to_concrete(vals; tofloat = tofloat, use_union = use_union)
    end

    if isempty(vals)
        return nothing
    elseif container_type <: Tuple
        (vals...,)
    else
        SymbolicUtils.Code.create_array(container_type, eltype(vals), Val{1}(),
            Val(length(vals)), vals...)
    end
end

const MISSING_VARIABLES_MESSAGE = """
                                Initial condition underdefined. Some are missing from the variable map.
                                Please provide a default (`u0`), initialization equation, or guess
                                for the following variables:
                                """

struct MissingVariablesError <: Exception
    vars::Any
end

function Base.showerror(io::IO, e::MissingVariablesError)
    println(io, MISSING_VARIABLES_MESSAGE)
    println(io, e.vars)
end

function _varmap_to_vars(varmap::Dict, varlist; defaults = Dict(), check = false,
        toterm = Symbolics.diff2term, initialization_phase = false)
    varmap = canonicalize_varmap(varmap; toterm)
    defaults = canonicalize_varmap(defaults; toterm)
    varmap = merge(defaults, varmap)
    values = Dict()

    T = Union{}
    for var in varlist
        var = unwrap(var)
        val = unwrap(fixpoint_sub(var, varmap; operator = Symbolics.Operator))
        if !isequal(val, var)
            values[var] = val
        end
    end
    missingvars = setdiff(varlist, collect(keys(values)))
    check && (isempty(missingvars) || throw(MissingVariablesError(missingvars)))
    return [values[unwrap(var)] for var in varlist]
end

function varmap_with_toterm(varmap; toterm = Symbolics.diff2term)
    return merge(todict(varmap), Dict(toterm(unwrap(k)) => v for (k, v) in varmap))
end

function canonicalize_varmap(varmap; toterm = Symbolics.diff2term)
    new_varmap = Dict()
    for (k, v) in varmap
        k = unwrap(k)
        v = unwrap(v)
        new_varmap[k] = v
        new_varmap[toterm(k)] = v
        if Symbolics.isarraysymbolic(k) && Symbolics.shape(k) !== Symbolics.Unknown()
            for i in eachindex(k)
                new_varmap[k[i]] = v[i]
                new_varmap[toterm(k[i])] = v[i]
            end
        end
    end
    return new_varmap
end

@noinline function throw_missingvars(vars)
    throw(ArgumentError("$vars are missing from the variable map."))
end

struct IsHistory end
ishistory(x::Num) = ishistory(unwrap(x))
ishistory(x::Symbolic) = getmetadata(x, IsHistory, false)
hist(x, t) = wrap(hist(unwrap(x), t))
function hist(x::Symbolic, t)
    setmetadata(
        toparam(maketerm(typeof(x), operation(x), [unwrap(t)], metadata(x))),
        IsHistory, true)
end

## Bounds ======================================================================
struct VariableBounds end
Symbolics.option_to_metadata_type(::Val{:bounds}) = VariableBounds

"""
    getbounds(x)

Get the bounds associated with symbolic variable `x`.
Create parameters with bounds like this

```
@parameters p [bounds=(-1, 1)]
```
"""
function getbounds(x::Union{Num, Symbolics.Arr, SymbolicUtils.Symbolic})
    x = unwrap(x)
    p = Symbolics.getparent(x, nothing)
    if p === nothing
        bounds = Symbolics.getmetadata(x, VariableBounds, (-Inf, Inf))
        if symbolic_type(x) == ArraySymbolic() && Symbolics.shape(x) != Symbolics.Unknown()
            bounds = map(bounds) do b
                b isa AbstractArray && return b
                return fill(b, size(x))
            end
        end
    else
        # if we reached here, `x` is the result of calling `getindex`
        bounds = @something Symbolics.getmetadata(x, VariableBounds, nothing) getbounds(p)
        idxs = arguments(x)[2:end]
        bounds = map(bounds) do b
            if b isa AbstractArray
                if Symbolics.shape(p) != Symbolics.Unknown() && size(p) != size(b)
                    throw(DimensionMismatch("Expected array variable $p with shape $(size(p)) to have bounds of identical size. Found $bounds of size $(size(bounds))."))
                end
                return b[idxs...]
            elseif symbolic_type(x) == ArraySymbolic()
                return fill(b, size(x))
            else
                return b
            end
        end
    end
    return bounds
end

"""
    hasbounds(x)

Determine whether symbolic variable `x` has bounds associated with it.
See also [`getbounds`](@ref).
"""
function hasbounds(x)
    b = getbounds(x)
    any(isfinite.(b[1]) .|| isfinite.(b[2]))
end

## Disturbance =================================================================
struct VariableDisturbance end
Symbolics.option_to_metadata_type(::Val{:disturbance}) = VariableDisturbance

isdisturbance(x::Num) = isdisturbance(Symbolics.unwrap(x))

"""
    isdisturbance(x)

Determine whether symbolic variable `x` is marked as a disturbance input.
"""
function isdisturbance(x)
    p = Symbolics.getparent(x, nothing)
    p === nothing || (x = p)
    Symbolics.getmetadata(x, VariableDisturbance, false)
end

function disturbances(sys)
    [filter(isdisturbance, unknowns(sys)); filter(isdisturbance, parameters(sys))]
end

## Tunable =====================================================================
struct VariableTunable end
Symbolics.option_to_metadata_type(::Val{:tunable}) = VariableTunable

istunable(x::Num, args...) = istunable(Symbolics.unwrap(x), args...)

"""
    istunable(x, default = true)

Determine whether symbolic variable `x` is marked as a tunable for an automatic tuning algorithm.

`default` indicates whether variables without `tunable` metadata are to be considered tunable or not.

Create a tunable parameter by

```
@parameters u [tunable=true]
```

See also [`tunable_parameters`](@ref), [`getbounds`](@ref)
"""
function istunable(x, default = true)
    p = Symbolics.getparent(x, nothing)
    p === nothing || (x = p)
    Symbolics.getmetadata(x, VariableTunable, default)
end

## Dist ========================================================================
struct VariableDistribution end
Symbolics.option_to_metadata_type(::Val{:dist}) = VariableDistribution
getdist(x::Num) = getdist(Symbolics.unwrap(x))

"""
    getdist(x)

Get the probability distribution associated with symbolic variable `x`. If no distribution
is associated with `x`, `nothing` is returned.
Create parameters with associated distributions like this

```julia
using Distributions
d = Normal(0, 1)
@parameters u [dist = d]
hasdist(u) # true
getdist(u) # retrieve distribution
```
"""
function getdist(x)
    p = Symbolics.getparent(x, nothing)
    p === nothing || (x = p)
    Symbolics.getmetadata(x, VariableDistribution, nothing)
end

"""
    hasdist(x)

Determine whether symbolic variable `x` has a probability distribution associated with it.
"""
function hasdist(x)
    b = getdist(x)
    b !== nothing
end

## System interface

"""
    tunable_parameters(sys, p = parameters(sys; initial_parameters = true); default=true)

Get all parameters of `sys` that are marked as `tunable`.

Keyword argument `default` indicates whether variables without `tunable` metadata are to be considered tunable or not.

Create a tunable parameter by

```
@parameters u [tunable=true]
```

For systems created with `split = true` (the default) and `default = true` passed to this function, the order
of parameters returned is the order in which they are stored in the tunables portion of `MTKParameters`. Note
that array variables will not be scalarized. To obtain the flattened representation of the tunables portion,
call `Symbolics.scalarize(tunable_parameters(sys))` and concatenate the resulting arrays.

See also [`getbounds`](@ref), [`istunable`](@ref), [`MTKParameters`](@ref), [`complete`](@ref)
"""
function tunable_parameters(
        sys, p = parameters(sys; initial_parameters = true); default = true)
    filter(x -> istunable(x, default), p)
end

"""
    getbounds(sys::ModelingToolkit.AbstractSystem, p = parameters(sys))

Returns a dict with pairs `p => (lb, ub)` mapping parameters of `sys` to lower and upper bounds.
Create parameters with bounds like this

```
@parameters p [bounds=(-1, 1)]
```

To obtain unknown variable bounds, call `getbounds(sys, unknowns(sys))`
"""
function getbounds(sys::ModelingToolkit.AbstractSystem, p = parameters(sys))
    Dict(p .=> getbounds.(p))
end

"""
    lb, ub = getbounds(p::AbstractVector)

Return vectors of lower and upper bounds of parameter vector `p`.
Create parameters with bounds like this

```
@parameters p [bounds=(-1, 1)]
```

See also [`tunable_parameters`](@ref), [`hasbounds`](@ref)
"""
function getbounds(p::AbstractVector)
    bounds = getbounds.(p)
    lb = first.(bounds)
    ub = last.(bounds)
    (; lb, ub)
end

## Description =================================================================
struct VariableDescription end
Symbolics.option_to_metadata_type(::Val{:description}) = VariableDescription

getdescription(x::Num) = getdescription(Symbolics.unwrap(x))
getdescription(x::Symbolics.Arr) = getdescription(Symbolics.unwrap(x))
"""
    getdescription(x)

Return any description attached to variables `x`. If no description is attached, an empty string is returned.
"""
function getdescription(x)
    p = Symbolics.getparent(x, nothing)
    p === nothing || (x = p)
    Symbolics.getmetadata(x, VariableDescription, "")
end

function hasdescription(x)
    getdescription(x) != ""
end

## Brownian
"""
    tobrownian(s::Sym)

Maps the brownianiable to an unknown.
"""
tobrownian(s::Symbolic) = setmetadata(s, MTKVariableTypeCtx, BROWNIAN)
tobrownian(s::Num) = Num(tobrownian(value(s)))
isbrownian(s) = getvariabletype(s) === BROWNIAN

"""
$(SIGNATURES)

Define one or more Brownian variables.
"""
macro brownian(xs...)
    all(
        x -> x isa Symbol || Meta.isexpr(x, :call) && x.args[1] == :$ || Meta.isexpr(x, :$),
        xs) ||
        error("@brownian only takes scalar expressions!")
    Symbolics._parse_vars(:brownian,
        Real,
        xs,
        tobrownian) |> esc
end

## Guess ======================================================================
struct VariableGuess end
Symbolics.option_to_metadata_type(::Val{:guess}) = VariableGuess
getguess(x::Union{Num, Symbolics.Arr}) = getguess(Symbolics.unwrap(x))

"""
    getguess(x)

Get the guess for the initial value associated with symbolic variable `x`.
Create variables with a guess like this

```
@variables x [guess=1]
```
"""
function getguess(x)
    Symbolics.getmetadata(x, VariableGuess, nothing)
end

"""
    setguess(x, v)

Set the guess for the initial value associated with symbolic variable `x` to `v`.
See also [`hasguess`](@ref).
"""
function setguess(x, v)
    Symbolics.setmetadata(x, VariableGuess, v)
end

"""
    hasguess(x)

Determine whether symbolic variable `x` has a guess associated with it.
See also [`getguess`](@ref).
"""
function hasguess(x)
    getguess(x) !== nothing
end

function get_default_or_guess(x)
    if hasdefault(x) && !((def = getdefault(x)) isa Equation)
        return def
    else
        return getguess(x)
    end
end

## Miscellaneous metadata ======================================================================
"""
    getmisc(x)

Fetch any miscellaneous data associated with symbolic variable `x`.
See also [`hasmisc(x)`](@ref).
"""
getmisc(x::Num) = getmisc(unwrap(x))
getmisc(x::Symbolic) = Symbolics.getmetadata(x, VariableMisc, nothing)
"""
    hasmisc(x)

Determine whether a symbolic variable `x` has misc
metadata associated with it. 

See also [`getmisc(x)`](@ref).
"""
hasmisc(x) = getmisc(x) !== nothing
setmisc(x, miscdata) = setmetadata(x, VariableMisc, miscdata)

## Units ======================================================================
"""
    getunit(x)

Fetch the unit associated with variable `x`. This function is a metadata getter for an individual variable, while `get_unit` is used for unit inference on more complicated sdymbolic expressions.
"""
getunit(x::Num) = getunit(unwrap(x))
getunit(x::Symbolic) = Symbolics.getmetadata(x, VariableUnit, nothing)
"""
    hasunit(x)

Check if the variable `x` has a unit.
"""
hasunit(x) = getunit(x) !== nothing

<<<<<<< HEAD
getunshifted(x) = getunshifted(unwrap(x))
getunshifted(x::Symbolic) = Symbolics.getmetadata(x, VariableUnshifted, nothing)
=======
getunshifted(x::Num) = getunshifted(unwrap(x))
getunshifted(x::Symbolic) = Symbolics.getmetadata(x, VariableUnshifted, nothing)

getshift(x::Num) = getshift(unwrap(x))
getshift(x::Symbolic) = Symbolics.getmetadata(x, VariableShift, 0)
>>>>>>> 4e7e1f6b
<|MERGE_RESOLUTION|>--- conflicted
+++ resolved
@@ -6,13 +6,9 @@
 struct VariableIrreducible end
 struct VariableStatePriority end
 struct VariableMisc end
-<<<<<<< HEAD
-struct VariableUnshifted end
-=======
 # Metadata for renamed shift variables xₜ₋₁
 struct VariableUnshifted end
 struct VariableShift end
->>>>>>> 4e7e1f6b
 Symbolics.option_to_metadata_type(::Val{:unit}) = VariableUnit
 Symbolics.option_to_metadata_type(::Val{:connect}) = VariableConnectType
 Symbolics.option_to_metadata_type(::Val{:input}) = VariableInput
@@ -21,10 +17,7 @@
 Symbolics.option_to_metadata_type(::Val{:state_priority}) = VariableStatePriority
 Symbolics.option_to_metadata_type(::Val{:misc}) = VariableMisc
 Symbolics.option_to_metadata_type(::Val{:unshifted}) = VariableUnshifted
-<<<<<<< HEAD
-=======
 Symbolics.option_to_metadata_type(::Val{:shift}) = VariableShift
->>>>>>> 4e7e1f6b
 
 """
     dump_variable_metadata(var)
@@ -146,11 +139,7 @@
     if iscall(x) && (op = operation(x)) isa Operator
         if !(op isa Differential)
             if op isa Shift && op.steps < 0
-<<<<<<< HEAD
-                return shift2term(x) 
-=======
                 return shift2term(x)
->>>>>>> 4e7e1f6b
             end
             x = normalize_to_differential(op)(arguments(x)...)
         end
@@ -619,13 +608,8 @@
 """
 hasunit(x) = getunit(x) !== nothing
 
-<<<<<<< HEAD
-getunshifted(x) = getunshifted(unwrap(x))
-getunshifted(x::Symbolic) = Symbolics.getmetadata(x, VariableUnshifted, nothing)
-=======
 getunshifted(x::Num) = getunshifted(unwrap(x))
 getunshifted(x::Symbolic) = Symbolics.getmetadata(x, VariableUnshifted, nothing)
 
 getshift(x::Num) = getshift(unwrap(x))
-getshift(x::Symbolic) = Symbolics.getmetadata(x, VariableShift, 0)
->>>>>>> 4e7e1f6b
+getshift(x::Symbolic) = Symbolics.getmetadata(x, VariableShift, 0)