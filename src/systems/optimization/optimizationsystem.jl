"""
$(TYPEDEF)

A scalar equation for optimization.

# Fields
$(FIELDS)

# Examples

```julia
@variables x y z
@parameters a b c

obj = a * (y - x) + x * (b - z) - y + x * y - c * z
cons = [x^2 + y^2 ≲ 1]
@named os = OptimizationSystem(obj, [x, y, z], [a, b, c]; constraints = cons)
```
"""
struct OptimizationSystem <: AbstractOptimizationSystem
    """
    tag: a tag for the system. If two system have the same tag, then they are
    structurally identical.
    """
    tag::UInt
    """Objective function of the system."""
    op::Any
    """Unknown variables."""
    states::Vector
    """Parameters."""
    ps::Vector
    """Array variables."""
    var_to_name::Any
    """Observed variables."""
    observed::Vector{Equation}
    """List of constraint equations of the system."""
    constraints::Vector{Union{Equation, Inequality}}
    """The unique name of the system."""
    name::Symbol
    """The internal systems."""
    systems::Vector{OptimizationSystem}
    """
    The default values to use when initial guess and/or
    parameters are not supplied in `OptimizationProblem`.
    """
    defaults::Dict
    """
    metadata: metadata for the system, to be used by downstream packages.
    """
    metadata::Any
    """
    complete: if a model `sys` is complete, then `sys.x` no longer performs namespacing.
    """
    complete::Bool

    function OptimizationSystem(tag, op, states, ps, var_to_name, observed,
                                constraints, name, systems, defaults, metadata = nothing,
                                complete = false; checks::Union{Bool, Int} = true)
        if checks == true || (checks & CheckUnits) > 0
            unwrap(op) isa Symbolic && check_units(op)
            check_units(observed)
            all_dimensionless([states; ps]) || check_units(constraints)
        end
        new(tag, op, states, ps, var_to_name, observed,
            constraints, name, systems, defaults, metadata, complete)
    end
end

equations(sys::AbstractOptimizationSystem) = objective(sys) # needed for Base.show

function OptimizationSystem(op, states, ps;
                            observed = [],
                            constraints = [],
                            default_u0 = Dict(),
                            default_p = Dict(),
                            defaults = _merge(Dict(default_u0), Dict(default_p)),
                            name = nothing,
                            systems = OptimizationSystem[],
                            checks = true,
                            metadata = nothing)
    name === nothing &&
        throw(ArgumentError("The `name` keyword must be provided. Please consider using the `@named` macro"))

    constraints = value.(scalarize(constraints))
    states′ = value.(scalarize(states))
    ps′ = value.(scalarize(ps))
    op′ = value(scalarize(op))

    if !(isempty(default_u0) && isempty(default_p))
        Base.depwarn("`default_u0` and `default_p` are deprecated. Use `defaults` instead.",
                     :OptimizationSystem, force = true)
    end
    sysnames = nameof.(systems)
    if length(unique(sysnames)) != length(sysnames)
        throw(ArgumentError("System names must be unique."))
    end
    defaults = todict(defaults)
    defaults = Dict(value(k) => value(v) for (k, v) in pairs(defaults))

    var_to_name = Dict()
    process_variables!(var_to_name, defaults, states′)
    process_variables!(var_to_name, defaults, ps′)
    isempty(observed) || collect_var_to_name!(var_to_name, (eq.lhs for eq in observed))

    OptimizationSystem(Threads.atomic_add!(SYSTEM_COUNT, UInt(1)),
                       op′, states′, ps′, var_to_name,
                       observed,
                       constraints,
                       name, systems, defaults, metadata; checks = checks)
end

function calculate_gradient(sys::OptimizationSystem)
    expand_derivatives.(gradient(objective(sys), states(sys)))
end

function generate_gradient(sys::OptimizationSystem, vs = states(sys), ps = parameters(sys);
                           kwargs...)
    grad = calculate_gradient(sys)
    pre = get_preprocess_constants(grad)
    return build_function(grad, vs, ps; postprocess_fbody = pre,
                          conv = AbstractSysToExpr(sys), kwargs...)
end

function calculate_hessian(sys::OptimizationSystem)
    expand_derivatives.(hessian(objective(sys), states(sys)))
end

function generate_hessian(sys::OptimizationSystem, vs = states(sys), ps = parameters(sys);
                          sparse = false, kwargs...)
    if sparse
        hess = sparsehessian(objective(sys), states(sys))
    else
        hess = calculate_hessian(sys)
    end
    pre = get_preprocess_constants(hess)
    return build_function(hess, vs, ps; postprocess_fbody = pre,
                          conv = AbstractSysToExpr(sys), kwargs...)
end

function generate_function(sys::OptimizationSystem, vs = states(sys), ps = parameters(sys);
                           kwargs...)
    eqs = subs_constants(objective(sys))
    return build_function(eqs, vs, ps;
                          conv = AbstractSysToExpr(sys), kwargs...)
end

function objective(sys)
    op = get_op(sys)
    systems = get_systems(sys)
    if isempty(systems)
        op
    else
        op + reduce(+, map(sys_ -> namespace_expr(get_op(sys_), sys_), systems))
    end
end

namespace_constraint(eq::Equation, sys) = namespace_equation(eq, sys)

namespace_constraint(ineq::Inequality, sys) = namespace_inequality(ineq, sys)

function namespace_inequality(ineq::Inequality, sys, n = nameof(sys))
    _lhs = namespace_expr(ineq.lhs, sys, n)
    _rhs = namespace_expr(ineq.rhs, sys, n)
    Inequality(_lhs,
               _rhs,
               ineq.relational_op)
end

function namespace_constraints(sys)
    namespace_constraint.(get_constraints(sys), Ref(sys))
end

function constraints(sys)
    cs = get_constraints(sys)
    systems = get_systems(sys)
    isempty(systems) ? cs : [cs; reduce(vcat, namespace_constraints.(systems))]
end

hessian_sparsity(sys::OptimizationSystem) = hessian_sparsity(get_op(sys), states(sys))

function rep_pars_vals!(e::Expr, p)
    rep_pars_vals!.(e.args, Ref(p))
    replace!(e.args, p...)
end

function rep_pars_vals!(e, p) end

function symbolify!(e::Expr)
    if !(e.args[1] isa Symbol)
        e.args[1] = Symbol(e.args[1])
    end
    symbolify!.(e.args)
    return e
end

function symbolify!(e)
    return e
end

function expr_map(sys)
    dvs = states(sys)
    ps = parameters(sys)
    pairs_arr = vcat([toexpr(_s) => Expr(:ref, :x, i) for (i, _s) in enumerate(dvs)],
                     [toexpr(_p) => Expr(:ref, :p, i) for (i, _p) in enumerate(ps)])
    return pairs_arr
end

"""
Converts the given symbolic expression to a Julia `Expr` and replaces all symbols, i.e. states and 
parameters with `x[i]` and `p[i]`.

# Arguments:
- `eq`: Expression to convert
- `sys`: Reference to the system holding the parameters and states
- `expand_expr=false`: If `true` the symbolic expression is expanded first.
"""
function convert_to_expr(eq, sys; expand_expr=false)
    pairs_arr = expr_map(sys)
    if expand_expr 
        eq = expand(eq)
    end
    expr = toexpr(eq)
    rep_pars_vals!(expr, pairs_arr)
    symbolify!(expr)
    return expr
end

"""
```julia
function DiffEqBase.OptimizationProblem{iip}(sys::OptimizationSystem,u0map,
                                          parammap=DiffEqBase.NullParameters();
                                          grad = false,
                                          hess = false, sparse = false,
                                          checkbounds = false,
                                          linenumbers = true, parallel=SerialForm(),
                                          kwargs...) where iip
```

Generates an OptimizationProblem from an OptimizationSystem and allows for automatically
symbolically calculating numerical enhancements.
"""
function DiffEqBase.OptimizationProblem(sys::OptimizationSystem, args...; kwargs...)
    DiffEqBase.OptimizationProblem{true}(sys::OptimizationSystem, args...; kwargs...)
end
function DiffEqBase.OptimizationProblem{iip}(sys::OptimizationSystem, u0map,
                                             parammap = DiffEqBase.NullParameters();
                                             lb = nothing, ub = nothing,
                                             grad = false,
                                             hess = false, sparse = false,
                                             checkbounds = false,
                                             linenumbers = true, parallel = SerialForm(),
                                             use_union = false,
                                             kwargs...) where {iip}
    if haskey(kwargs, :lcons) || haskey(kwargs, :ucons)
        Base.depwarn("`lcons` and `ucons` are deprecated. Specify constraints directly instead.",
                     :OptimizationProblem, force = true)
    end

    dvs = states(sys)
    ps = parameters(sys)
    cstr = constraints(sys)

    if isnothing(lb) && isnothing(ub) # use the symbolically specified bounds
        lb = first.(getbounds.(dvs))
        ub = last.(getbounds.(dvs))
        lb[isbinaryvar.(dvs)] .= 0
        ub[isbinaryvar.(dvs)] .= 1
    else # use the user supplied variable bounds
        xor(isnothing(lb), isnothing(ub)) &&
            throw(ArgumentError("Expected both `lb` and `ub` to be supplied"))
        !isnothing(lb) && length(lb) != length(dvs) &&
            throw(ArgumentError("Expected both `lb` to be of the same length as the vector of optimization variables"))
        !isnothing(ub) && length(ub) != length(dvs) &&
            throw(ArgumentError("Expected both `ub` to be of the same length as the vector of optimization variables"))
    end

    int = isintegervar.(dvs) .| isbinaryvar.(dvs)

    defs = defaults(sys)
    defs = mergedefaults(defs, parammap, ps)
    defs = mergedefaults(defs, u0map, dvs)

    u0 = varmap_to_vars(u0map, dvs; defaults = defs, tofloat = false)
    p = varmap_to_vars(parammap, ps; defaults = defs, tofloat = false, use_union)
    lb = varmap_to_vars(dvs .=> lb, dvs; defaults = defs, tofloat = false, use_union)
    ub = varmap_to_vars(dvs .=> ub, dvs; defaults = defs, tofloat = false, use_union)

    if !isnothing(lb) && all(lb .== -Inf) && !isnothing(ub) && all(ub .== Inf)
        lb = nothing
        ub = nothing
    end

    f = generate_function(sys, checkbounds = checkbounds, linenumbers = linenumbers,
                          expression = Val{false})

<<<<<<< HEAD
    obj_expr = convert_to_expr(objective(sys), sys)
=======
    obj_expr = toexpr(subs_constants(objective(sys)))
    pairs_arr = if p isa SciMLBase.NullParameters
        [Symbol(_s) => Expr(:ref, :x, i) for (i, _s) in enumerate(dvs)]
    else
        vcat([Symbol(_s) => Expr(:ref, :x, i) for (i, _s) in enumerate(dvs)],
             [Symbol(_p) => p[i] for (i, _p) in enumerate(ps)])
    end
    rep_pars_vals!(obj_expr, pairs_arr)
>>>>>>> 0afc1638
    if grad
        grad_oop, grad_iip = generate_gradient(sys, checkbounds = checkbounds,
                                               linenumbers = linenumbers,
                                               parallel = parallel, expression = Val{false})
        _grad(u, p) = grad_oop(u, p)
        _grad(J, u, p) = (grad_iip(J, u, p); J)
    else
        _grad = nothing
    end

    if hess
        hess_oop, hess_iip = generate_hessian(sys, checkbounds = checkbounds,
                                              linenumbers = linenumbers,
                                              sparse = sparse, parallel = parallel,
                                              expression = Val{false})
        _hess(u, p) = hess_oop(u, p)
        _hess(J, u, p) = (hess_iip(J, u, p); J)
    else
        _hess = nothing
    end

    if sparse
        hess_prototype = hessian_sparsity(sys)
    else
        hess_prototype = nothing
    end

    if length(cstr) > 0
        @named cons_sys = ConstraintsSystem(cstr, dvs, ps)
        cons, lcons_, ucons_ = generate_function(cons_sys, checkbounds = checkbounds,
                                                 linenumbers = linenumbers,
                                                 expression = Val{false})
        cons_j = generate_jacobian(cons_sys; expression = Val{false}, sparse = sparse)[2]
        cons_h = generate_hessian(cons_sys; expression = Val{false}, sparse = sparse)[2]

<<<<<<< HEAD
        cons_expr = convert_to_expr.(constraints(cons_sys), Ref(sys))
=======
        cons_expr = toexpr.(subs_constants(constraints(cons_sys)))
        rep_pars_vals!.(cons_expr, Ref(pairs_arr))
>>>>>>> 0afc1638

        if !haskey(kwargs, :lcons) && !haskey(kwargs, :ucons) # use the symbolically specified bounds
            lcons = lcons_
            ucons = ucons_
        else # use the user supplied constraints bounds
            haskey(kwargs, :lcons) && haskey(kwargs, :ucons) &&
                throw(ArgumentError("Expected both `ucons` and `lcons` to be supplied"))
            haskey(kwargs, :lcons) && length(kwargs[:lcons]) != length(cstr) &&
                throw(ArgumentError("Expected `lcons` to be of the same length as the vector of constraints"))
            haskey(kwargs, :ucons) && length(kwargs[:ucons]) != length(cstr) &&
                throw(ArgumentError("Expected `ucons` to be of the same length as the vector of constraints"))
            lcons = haskey(kwargs, :lcons)
            ucons = haskey(kwargs, :ucons)
        end

        if sparse
            cons_jac_prototype = jacobian_sparsity(cons_sys)
            cons_hess_prototype = hessian_sparsity(cons_sys)
        else
            cons_jac_prototype = nothing
            cons_hess_prototype = nothing
        end
        _f = DiffEqBase.OptimizationFunction{iip}(f,
                                                  sys = sys,
                                                  SciMLBase.NoAD();
                                                  grad = _grad,
                                                  hess = _hess,
                                                  hess_prototype = hess_prototype,
                                                  syms = Symbol.(states(sys)),
                                                  paramsyms = Symbol.(parameters(sys)),
                                                  cons = cons[2],
                                                  cons_j = cons_j,
                                                  cons_h = cons_h,
                                                  cons_jac_prototype = cons_jac_prototype,
                                                  cons_hess_prototype = cons_hess_prototype,
                                                  expr = obj_expr,
                                                  cons_expr = cons_expr)
        OptimizationProblem{iip}(_f, u0, p; lb = lb, ub = ub, int = int,
                                 lcons = lcons, ucons = ucons, kwargs...)
    else
        _f = DiffEqBase.OptimizationFunction{iip}(f,
                                                  sys = sys,
                                                  SciMLBase.NoAD();
                                                  grad = _grad,
                                                  hess = _hess,
                                                  syms = Symbol.(states(sys)),
                                                  paramsyms = Symbol.(parameters(sys)),
                                                  hess_prototype = hess_prototype,
                                                  expr = obj_expr)
        OptimizationProblem{iip}(_f, u0, p; lb = lb, ub = ub, int = int,
                                 kwargs...)
    end
end

"""
```julia
function DiffEqBase.OptimizationProblemExpr{iip}(sys::OptimizationSystem,
                                          parammap=DiffEqBase.NullParameters();
                                          u0=nothing,
                                          grad = false,
                                          hes = false, sparse = false,
                                          checkbounds = false,
                                          linenumbers = true, parallel=SerialForm(),
                                          kwargs...) where iip
```

Generates a Julia expression for an OptimizationProblem from an
OptimizationSystem and allows for automatically symbolically
calculating numerical enhancements.
"""
struct OptimizationProblemExpr{iip} end

function OptimizationProblemExpr(sys::OptimizationSystem, args...; kwargs...)
    OptimizationProblemExpr{true}(sys::OptimizationSystem, args...; kwargs...)
end

function OptimizationProblemExpr{iip}(sys::OptimizationSystem, u0,
                                      parammap = DiffEqBase.NullParameters();
                                      lb = nothing, ub = nothing,
                                      grad = false,
                                      hess = false, sparse = false,
                                      checkbounds = false,
                                      linenumbers = false, parallel = SerialForm(),
                                      use_union = false,
                                      kwargs...) where {iip}
    if haskey(kwargs, :lcons) || haskey(kwargs, :ucons)
        Base.depwarn("`lcons` and `ucons` are deprecated. Specify constraints directly instead.",
                     :OptimizationProblem, force = true)
    end

    dvs = states(sys)
    ps = parameters(sys)
    cstr = constraints(sys)

    if isnothing(lb) && isnothing(ub) # use the symbolically specified bounds
        lb = first.(getbounds.(dvs))
        ub = last.(getbounds.(dvs))
        lb[isbinaryvar.(dvs)] .= 0
        ub[isbinaryvar.(dvs)] .= 1
    else # use the user supplied variable bounds
        xor(isnothing(lb), isnothing(ub)) &&
            throw(ArgumentError("Expected both `lb` and `ub` to be supplied"))
        !isnothing(lb) && length(lb) != length(dvs) &&
            throw(ArgumentError("Expected `lb` to be of the same length as the vector of optimization variables"))
        !isnothing(ub) && length(ub) != length(dvs) &&
            throw(ArgumentError("Expected `ub` to be of the same length as the vector of optimization variables"))
    end

    int = isintegervar.(dvs) .| isbinaryvar.(dvs)

    defs = defaults(sys)
    defs = mergedefaults(defs, parammap, ps)
    defs = mergedefaults(defs, u0map, dvs)

    u0 = varmap_to_vars(u0map, dvs; defaults = defs, tofloat = false)
    p = varmap_to_vars(parammap, ps; defaults = defs, tofloat = false, use_union)
    lb = varmap_to_vars(dvs .=> lb, dvs; defaults = defs, tofloat = false, use_union)
    ub = varmap_to_vars(dvs .=> ub, dvs; defaults = defs, tofloat = false, use_union)

    if !isnothing(lb) && all(lb .== -Inf) && !isnothing(ub) && all(ub .== Inf)
        lb = nothing
        ub = nothing
    end

    idx = iip ? 2 : 1
    f = generate_function(sys, checkbounds = checkbounds, linenumbers = linenumbers,
                          expression = Val{true})
    if grad
        _grad = generate_gradient(sys, checkbounds = checkbounds, linenumbers = linenumbers,
                                  parallel = parallel, expression = Val{false})[idx]
    else
        _grad = :nothing
    end

    if hess
        _hess = generate_hessian(sys, checkbounds = checkbounds, linenumbers = linenumbers,
                                 sparse = sparse, parallel = parallel,
                                 expression = Val{false})[idx]
    else
        _hess = :nothing
    end

    if sparse
        hess_prototype = hessian_sparsity(sys)
    else
        hess_prototype = nothing
    end

<<<<<<< HEAD
    lb = first.(getbounds.(dvs))
    ub = last.(getbounds.(dvs))
    int = isintegervar.(dvs) .| isbinaryvar.(dvs)
    lb[isbinaryvar.(dvs)] .= 0
    ub[isbinaryvar.(dvs)] .= 1

    defs = defaults(sys)
    defs = mergedefaults(defs, parammap, ps)
    defs = mergedefaults(defs, u0map, dvs)

    u0 = varmap_to_vars(u0map, dvs; defaults = defs, tofloat = false)
    p = varmap_to_vars(parammap, ps; defaults = defs, tofloat = false, use_union)
    lb = varmap_to_vars(dvs .=> lb, dvs; defaults = defs, tofloat = false, use_union)
    ub = varmap_to_vars(dvs .=> ub, dvs; defaults = defs, tofloat = false, use_union)

    if all(lb .== -Inf) && all(ub .== Inf)
        lb = nothing
        ub = nothing
    end

    obj_expr = convert_to_expr(objective(sys), sys)
=======
    obj_expr = toexpr(subs_constants(objective(sys)))
    pairs_arr = if p isa SciMLBase.NullParameters
        [Symbol(_s) => Expr(:ref, :x, i) for (i, _s) in enumerate(dvs)]
    else
        vcat([Symbol(_s) => Expr(:ref, :x, i) for (i, _s) in enumerate(dvs)],
             [Symbol(_p) => p[i] for (i, _p) in enumerate(ps)])
    end
    rep_pars_vals!(obj_expr, pairs_arr)
>>>>>>> 0afc1638

    if length(cstr) > 0
        @named cons_sys = ConstraintsSystem(cstr, dvs, ps)
        cons, lcons_, ucons_ = generate_function(cons_sys, checkbounds = checkbounds,
                                                 linenumbers = linenumbers,
                                                 expression = Val{false})
        cons_j = generate_jacobian(cons_sys; expression = Val{false}, sparse = sparse)[2]
        cons_h = generate_hessian(cons_sys; expression = Val{false}, sparse = sparse)[2]

<<<<<<< HEAD
        cons_expr = convert_to_expr.(constraints(cons_sys), Ref(sys))
=======
        cons_expr = toexpr.(subs_constants(constraints(cons_sys)))
        rep_pars_vals!.(cons_expr, Ref(pairs_arr))
>>>>>>> 0afc1638

        if !haskey(kwargs, :lcons) && !haskey(kwargs, :ucons) # use the symbolically specified bounds
            lcons = lcons_
            ucons = ucons_
        else # use the user supplied constraints bounds
            haskey(kwargs, :lcons) && haskey(kwargs, :ucons) &&
                throw(ArgumentError("Expected both `ucons` and `lcons` to be supplied"))
            haskey(kwargs, :lcons) && length(kwargs[:lcons]) != length(cstr) &&
                throw(ArgumentError("Expected `lcons` to be of the same length as the vector of constraints"))
            haskey(kwargs, :ucons) && length(kwargs[:ucons]) != length(cstr) &&
                throw(ArgumentError("Expected `ucons` to be of the same length as the vector of constraints"))
            lcons = haskey(kwargs, :lcons)
            ucons = haskey(kwargs, :ucons)
        end

        if sparse
            cons_jac_prototype = jacobian_sparsity(cons_sys)
            cons_hess_prototype = hessian_sparsity(cons_sys)
        else
            cons_jac_prototype = nothing
            cons_hess_prototype = nothing
        end

        quote
            f = $f
            p = $p
            u0 = $u0
            grad = $_grad
            hess = $_hess
            lb = $lb
            ub = $ub
            int = $int
            cons = $cons[1]
            lcons = $lcons
            ucons = $ucons
            cons_j = $cons_j
            cons_h = $cons_h
            syms = $(Symbol.(states(sys)))
            paramsyms = $(Symbol.(parameters(sys)))
            _f = OptimizationFunction{iip}(f, SciMLBase.NoAD();
                                           grad = grad,
                                           hess = hess,
                                           syms = syms,
                                           paramsyms = paramsyms,
                                           hess_prototype = hess_prototype,
                                           cons = cons,
                                           cons_j = cons_j,
                                           cons_h = cons_h,
                                           cons_jac_prototype = cons_jac_prototype,
                                           cons_hess_prototype = cons_hess_prototype,
                                           expr = obj_expr,
                                           cons_expr = cons_expr)
            OptimizationProblem{$iip}(_f, u0, p; lb = lb, ub = ub, int = int, lcons = lcons,
                                      ucons = ucons, kwargs...)
        end
    else
        quote
            f = $f
            p = $p
            u0 = $u0
            grad = $_grad
            hess = $_hess
            lb = $lb
            ub = $ub
            int = $int
            syms = $(Symbol.(states(sys)))
            paramsyms = $(Symbol.(parameters(sys)))
            _f = OptimizationFunction{iip}(f, SciMLBase.NoAD();
                                           grad = grad,
                                           hess = hess,
                                           syms = syms,
                                           paramsyms = paramsyms,
                                           hess_prototype = hess_prototype,
                                           expr = obj_expr)
            OptimizationProblem{$iip}(_f, u0, p; lb = lb, ub = ub, int = int, kwargs...)
        end
    end
end<|MERGE_RESOLUTION|>--- conflicted
+++ resolved
@@ -293,18 +293,7 @@
     f = generate_function(sys, checkbounds = checkbounds, linenumbers = linenumbers,
                           expression = Val{false})
 
-<<<<<<< HEAD
-    obj_expr = convert_to_expr(objective(sys), sys)
-=======
-    obj_expr = toexpr(subs_constants(objective(sys)))
-    pairs_arr = if p isa SciMLBase.NullParameters
-        [Symbol(_s) => Expr(:ref, :x, i) for (i, _s) in enumerate(dvs)]
-    else
-        vcat([Symbol(_s) => Expr(:ref, :x, i) for (i, _s) in enumerate(dvs)],
-             [Symbol(_p) => p[i] for (i, _p) in enumerate(ps)])
-    end
-    rep_pars_vals!(obj_expr, pairs_arr)
->>>>>>> 0afc1638
+    obj_expr = convert_to_expr(subs_constants(objective(sys)), sys)
     if grad
         grad_oop, grad_iip = generate_gradient(sys, checkbounds = checkbounds,
                                                linenumbers = linenumbers,
@@ -340,12 +329,7 @@
         cons_j = generate_jacobian(cons_sys; expression = Val{false}, sparse = sparse)[2]
         cons_h = generate_hessian(cons_sys; expression = Val{false}, sparse = sparse)[2]
 
-<<<<<<< HEAD
-        cons_expr = convert_to_expr.(constraints(cons_sys), Ref(sys))
-=======
-        cons_expr = toexpr.(subs_constants(constraints(cons_sys)))
-        rep_pars_vals!.(cons_expr, Ref(pairs_arr))
->>>>>>> 0afc1638
+        cons_expr = convert_to_expr.(subs_constants(constraints(cons_sys)), Ref(sys))
 
         if !haskey(kwargs, :lcons) && !haskey(kwargs, :ucons) # use the symbolically specified bounds
             lcons = lcons_
@@ -494,38 +478,7 @@
         hess_prototype = nothing
     end
 
-<<<<<<< HEAD
-    lb = first.(getbounds.(dvs))
-    ub = last.(getbounds.(dvs))
-    int = isintegervar.(dvs) .| isbinaryvar.(dvs)
-    lb[isbinaryvar.(dvs)] .= 0
-    ub[isbinaryvar.(dvs)] .= 1
-
-    defs = defaults(sys)
-    defs = mergedefaults(defs, parammap, ps)
-    defs = mergedefaults(defs, u0map, dvs)
-
-    u0 = varmap_to_vars(u0map, dvs; defaults = defs, tofloat = false)
-    p = varmap_to_vars(parammap, ps; defaults = defs, tofloat = false, use_union)
-    lb = varmap_to_vars(dvs .=> lb, dvs; defaults = defs, tofloat = false, use_union)
-    ub = varmap_to_vars(dvs .=> ub, dvs; defaults = defs, tofloat = false, use_union)
-
-    if all(lb .== -Inf) && all(ub .== Inf)
-        lb = nothing
-        ub = nothing
-    end
-
-    obj_expr = convert_to_expr(objective(sys), sys)
-=======
-    obj_expr = toexpr(subs_constants(objective(sys)))
-    pairs_arr = if p isa SciMLBase.NullParameters
-        [Symbol(_s) => Expr(:ref, :x, i) for (i, _s) in enumerate(dvs)]
-    else
-        vcat([Symbol(_s) => Expr(:ref, :x, i) for (i, _s) in enumerate(dvs)],
-             [Symbol(_p) => p[i] for (i, _p) in enumerate(ps)])
-    end
-    rep_pars_vals!(obj_expr, pairs_arr)
->>>>>>> 0afc1638
+    obj_expr = convert_to_expr(subs_constants(objective(sys)), sys)
 
     if length(cstr) > 0
         @named cons_sys = ConstraintsSystem(cstr, dvs, ps)
@@ -535,12 +488,7 @@
         cons_j = generate_jacobian(cons_sys; expression = Val{false}, sparse = sparse)[2]
         cons_h = generate_hessian(cons_sys; expression = Val{false}, sparse = sparse)[2]
 
-<<<<<<< HEAD
-        cons_expr = convert_to_expr.(constraints(cons_sys), Ref(sys))
-=======
-        cons_expr = toexpr.(subs_constants(constraints(cons_sys)))
-        rep_pars_vals!.(cons_expr, Ref(pairs_arr))
->>>>>>> 0afc1638
+        cons_expr = convert_to_expr.(subs_constants(constraints(cons_sys)), Ref(sys))
 
         if !haskey(kwargs, :lcons) && !haskey(kwargs, :ucons) # use the symbolically specified bounds
             lcons = lcons_
