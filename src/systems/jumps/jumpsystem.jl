--- conflicted
+++ resolved
@@ -85,13 +85,8 @@
 end
 
 function assemble_vrj(js, vrj, statetoid)
-<<<<<<< HEAD
-    rate   = eval(generate_rate_function(js, vrj.rate))
+    rate   = @RuntimeGeneratedFunction(generate_rate_function(js, vrj.rate))
     outputvars = (value(affect.lhs) for affect in vrj.affect!)
-=======
-    rate   = @RuntimeGeneratedFunction(generate_rate_function(js, vrj.rate))
-    outputvars = (convert(Variable,affect.lhs) for affect in vrj.affect!)
->>>>>>> 35af497f
     outputidxs = ((statetoid[var] for var in outputvars)...,)
     affect = @RuntimeGeneratedFunction(generate_affect_function(js, vrj.affect!, outputidxs))
     VariableRateJump(rate, affect)
@@ -110,13 +105,8 @@
 end
 
 function assemble_crj(js, crj, statetoid)
-<<<<<<< HEAD
-    rate   = eval(generate_rate_function(js, crj.rate))
+    rate   = @RuntimeGeneratedFunction(generate_rate_function(js, crj.rate))
     outputvars = (value(affect.lhs) for affect in crj.affect!)
-=======
-    rate   = @RuntimeGeneratedFunction(generate_rate_function(js, crj.rate))
-    outputvars = (convert(Variable,affect.lhs) for affect in crj.affect!)
->>>>>>> 35af497f
     outputidxs = ((statetoid[var] for var in outputvars)...,)
     affect = @RuntimeGeneratedFunction(generate_affect_function(js, crj.affect!, outputidxs))
     ConstantRateJump(rate, affect)
@@ -290,13 +280,8 @@
 
 
 ### Functions to determine which states a jump depends on
-<<<<<<< HEAD
-function get_variables!(dep, jump::Union{ConstantRateJump,VariableRateJump}, variables) 
+function get_variables!(dep, jump::Union{ConstantRateJump,VariableRateJump}, variables)
     (jump.rate isa Symbolic) && get_variables!(dep, jump.rate, variables)
-=======
-function get_variables!(dep, jump::Union{ConstantRateJump,VariableRateJump}, variables)
-    (jump.rate isa Operation) && get_variables!(dep, jump.rate, variables)
->>>>>>> 35af497f
     dep
 end
 
