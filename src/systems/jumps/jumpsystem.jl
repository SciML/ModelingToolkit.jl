const JumpType = Union{VariableRateJump, ConstantRateJump, MassActionJump}

# modifies the expression representating an affect function to
# call reset_aggregated_jumps!(integrator).
# assumes iip
function _reset_aggregator!(expr, integrator)
    if expr isa Symbol
        error("Error, encountered a symbol. This should not happen.")
    end

    if (expr.head == :function)
        _reset_aggregator!(expr.args[end], integrator)
    else
        if expr.args[end] == :nothing
            expr.args[end] = :(reset_aggregated_jumps!($integrator))
            push!(expr.args, :nothing)
        else
            _reset_aggregator!(expr.args[end], integrator)
        end
    end

    nothing
end

"""
$(TYPEDEF)

A system of jump processes.

# Fields
$(FIELDS)

# Example

```julia
using ModelingToolkit

@parameters β γ
@variables t S(t) I(t) R(t)
rate₁   = β*S*I
affect₁ = [S ~ S - 1, I ~ I + 1]
rate₂   = γ*I
affect₂ = [I ~ I - 1, R ~ R + 1]
j₁      = ConstantRateJump(rate₁,affect₁)
j₂      = ConstantRateJump(rate₂,affect₂)
j₃      = MassActionJump(2*β+γ, [R => 1], [S => 1, R => -1])
@named js      = JumpSystem([j₁,j₂,j₃], t, [S,I,R], [β,γ])
```
"""
struct JumpSystem{U <: ArrayPartition} <: AbstractTimeDependentSystem
    """
    The jumps of the system. Allowable types are `ConstantRateJump`,
    `VariableRateJump`, `MassActionJump`.
    """
    eqs::U
    """The independent variable, usually time."""
    iv::Any
    """The dependent variables, representing the state of the system.  Must not contain the independent variable."""
    states::Vector
    """The parameters of the system. Must not contain the independent variable."""
    ps::Vector
    """Array variables."""
    var_to_name::Any
    observed::Vector{Equation}
    """The name of the system. . These are required to have unique names."""
    name::Symbol
    """The internal systems."""
    systems::Vector{JumpSystem}
    """
    defaults: The default values to use when initial conditions and/or
    parameters are not supplied in `ODEProblem`.
    """
    defaults::Dict
    """
    type: type of the system
    """
    connector_type::Any
    """
<<<<<<< HEAD
    discrete_events: A `Vector{SymbolicDiscreteCallback}` that models events. Symbolic
    analog to `SciMLBase.DiscreteCallback` that exectues an affect when a given condition is
    true at the end of an integration step. *Note, one must make sure to call
    `reset_aggregated_jumps!(integrator)` if using a custom affect function that changes any
    state value or parameter.*
    """
    discrete_events::Vector{SymbolicDiscreteCallback}

    function JumpSystem{U}(ap::U, iv, states, ps, var_to_name, observed, name, systems,
                           defaults, connector_type, devents;
                           checks::Bool = true) where {U <: ArrayPartition}
=======
    metadata: metadata for the system, to be used by downstream packages.
    """
    metadata::Any
    function JumpSystem{U}(ap::U, iv, states, ps, var_to_name, observed, name, systems,
                           defaults, connector_type;
                           metadata = nothing, checks::Bool = true) where {U <: ArrayPartition}
>>>>>>> d154045e
        if checks
            check_variables(states, iv)
            check_parameters(ps, iv)
            all_dimensionless([states; ps; iv]) || check_units(ap, iv)
        end
        new{U}(ap, iv, states, ps, var_to_name, observed, name, systems, defaults,
<<<<<<< HEAD
               connector_type, devents)
=======
               connector_type, metadata)
>>>>>>> d154045e
    end
end

function JumpSystem(eqs, iv, states, ps;
                    observed = Equation[],
                    systems = JumpSystem[],
                    default_u0 = Dict(),
                    default_p = Dict(),
                    defaults = _merge(Dict(default_u0), Dict(default_p)),
                    name = nothing,
                    connector_type = nothing,
                    checks = true,
<<<<<<< HEAD
                    continuous_events = nothing,
                    discrete_events = nothing,
=======
                    metadata = nothing,
>>>>>>> d154045e
                    kwargs...)
    name === nothing &&
        throw(ArgumentError("The `name` keyword must be provided. Please consider using the `@named` macro"))
    eqs = scalarize(eqs)
    sysnames = nameof.(systems)
    if length(unique(sysnames)) != length(sysnames)
        throw(ArgumentError("System names must be unique."))
    end
    ap = ArrayPartition(MassActionJump[], ConstantRateJump[], VariableRateJump[])
    for eq in eqs
        if eq isa MassActionJump
            push!(ap.x[1], eq)
        elseif eq isa ConstantRateJump
            push!(ap.x[2], eq)
        elseif eq isa VariableRateJump
            push!(ap.x[3], eq)
        else
            error("JumpSystem equations must contain MassActionJumps, ConstantRateJumps, or VariableRateJumps.")
        end
    end
    if !(isempty(default_u0) && isempty(default_p))
        Base.depwarn("`default_u0` and `default_p` are deprecated. Use `defaults` instead.",
                     :JumpSystem, force = true)
    end
    defaults = todict(defaults)
    defaults = Dict(value(k) => value(v) for (k, v) in pairs(defaults))

    states, ps = value.(states), value.(ps)
    var_to_name = Dict()
    process_variables!(var_to_name, defaults, states)
    process_variables!(var_to_name, defaults, ps)
    isempty(observed) || collect_var_to_name!(var_to_name, (eq.lhs for eq in observed))
    (continuous_events === nothing) ||
        error("JumpSystems currently only support discrete events.")
    disc_callbacks = SymbolicDiscreteCallbacks(discrete_events)

    JumpSystem{typeof(ap)}(ap, value(iv), states, ps, var_to_name, observed, name, systems,
<<<<<<< HEAD
                           defaults, connector_type, disc_callbacks; checks = checks)
=======
                           defaults, connector_type, metadata = metadata, checks = checks)
>>>>>>> d154045e
end

function generate_rate_function(js::JumpSystem, rate)
    rf = build_function(rate, states(js), parameters(js),
                        get_iv(js),
                        conv = states_to_sym(states(js)),
                        expression = Val{true})
end

function generate_affect_function(js::JumpSystem, affect, outputidxs)
    compile_affect(affect, js, states(js), parameters(js); outputidxs = outputidxs,
                   expression = Val{true}, checkvars = false)
end

function assemble_vrj(js, vrj, statetoid)
    rate = @RuntimeGeneratedFunction(generate_rate_function(js, vrj.rate))
    outputvars = (value(affect.lhs) for affect in vrj.affect!)
    outputidxs = [statetoid[var] for var in outputvars]
    affect = @RuntimeGeneratedFunction(generate_affect_function(js, vrj.affect!,
                                                                outputidxs))
    VariableRateJump(rate, affect)
end

function assemble_vrj_expr(js, vrj, statetoid)
    rate = generate_rate_function(js, vrj.rate)
    outputvars = (value(affect.lhs) for affect in vrj.affect!)
    outputidxs = ((statetoid[var] for var in outputvars)...,)
    affect = generate_affect_function(js, vrj.affect!, outputidxs)
    quote
        rate = $rate
        affect = $affect
        VariableRateJump(rate, affect)
    end
end

function assemble_crj(js, crj, statetoid)
    rate = @RuntimeGeneratedFunction(generate_rate_function(js, crj.rate))
    outputvars = (value(affect.lhs) for affect in crj.affect!)
    outputidxs = [statetoid[var] for var in outputvars]
    affect = @RuntimeGeneratedFunction(generate_affect_function(js, crj.affect!,
                                                                outputidxs))
    ConstantRateJump(rate, affect)
end

function assemble_crj_expr(js, crj, statetoid)
    rate = generate_rate_function(js, crj.rate)
    outputvars = (value(affect.lhs) for affect in crj.affect!)
    outputidxs = ((statetoid[var] for var in outputvars)...,)
    affect = generate_affect_function(js, crj.affect!, outputidxs)
    quote
        rate = $rate
        affect = $affect
        ConstantRateJump(rate, affect)
    end
end

function numericrstoich(mtrs::Vector{Pair{V, W}}, statetoid) where {V, W}
    rs = Vector{Pair{Int, W}}()
    for (wspec, stoich) in mtrs
        spec = value(wspec)
        if !istree(spec) && _iszero(spec)
            push!(rs, 0 => stoich)
        else
            push!(rs, statetoid[spec] => stoich)
        end
    end
    sort!(rs)
    rs
end

function numericnstoich(mtrs::Vector{Pair{V, W}}, statetoid) where {V, W}
    ns = Vector{Pair{Int, W}}()
    for (wspec, stoich) in mtrs
        spec = value(wspec)
        !istree(spec) && _iszero(spec) &&
            error("Net stoichiometry can not have a species labelled 0.")
        push!(ns, statetoid[spec] => stoich)
    end
    sort!(ns)
end

# assemble a numeric MassActionJump from a MT symbolics MassActionJumps
function assemble_maj(majv::Vector{U}, statetoid, pmapper) where {U <: MassActionJump}
    rs = [numericrstoich(maj.reactant_stoch, statetoid) for maj in majv]
    ns = [numericnstoich(maj.net_stoch, statetoid) for maj in majv]
    MassActionJump(rs, ns; param_mapper = pmapper, nocopy = true)
end

"""
```julia
function DiffEqBase.DiscreteProblem(sys::JumpSystem, u0map, tspan,
                                    parammap=DiffEqBase.NullParameters;
                                    use_union=false,
                                    kwargs...)
```

Generates a blank DiscreteProblem for a pure jump JumpSystem to utilize as
its `prob.prob`. This is used in the case where there are no ODEs
and no SDEs associated with the system.

Continuing the example from the [`JumpSystem`](@ref) definition:
```julia
using DiffEqBase, JumpProcesses
u₀map = [S => 999, I => 1, R => 0]
parammap = [β => .1/1000, γ => .01]
tspan = (0.0, 250.0)
dprob = DiscreteProblem(js, u₀map, tspan, parammap)
```
"""
function DiffEqBase.DiscreteProblem(sys::JumpSystem, u0map, tspan::Union{Tuple, Nothing},
                                    parammap = DiffEqBase.NullParameters();
                                    checkbounds = false,
                                    use_union = false,
                                    kwargs...)
    dvs = states(sys)
    ps = parameters(sys)

    defs = defaults(sys)
    defs = mergedefaults(defs, parammap, ps)
    defs = mergedefaults(defs, u0map, dvs)

    u0 = varmap_to_vars(u0map, dvs; defaults = defs, tofloat = false)
    p = varmap_to_vars(parammap, ps; defaults = defs, tofloat = false, use_union)

    f = DiffEqBase.DISCRETE_INPLACE_DEFAULT

    # just taken from abstractodesystem.jl for ODEFunction def
    obs = observed(sys)
    observedfun = let sys = sys, dict = Dict()
        function generated_observed(obsvar, u, p, t)
            obs = get!(dict, value(obsvar)) do
                build_explicit_observed_function(sys, obsvar; checkbounds = checkbounds)
            end
            obs(u, p, t)
        end
    end

    df = DiscreteFunction{true, true}(f; syms = Symbol.(states(sys)), sys = sys,
                                      observed = observedfun)
    DiscreteProblem(df, u0, tspan, p; kwargs...)
end

"""
```julia
function DiffEqBase.DiscreteProblemExpr(sys::JumpSystem, u0map, tspan,
                                    parammap=DiffEqBase.NullParameters; kwargs...)
```

Generates a blank DiscreteProblem for a JumpSystem to utilize as its
solving `prob.prob`. This is used in the case where there are no ODEs
and no SDEs associated with the system.

Continuing the example from the [`JumpSystem`](@ref) definition:
```julia
using DiffEqBase, JumpProcesses
u₀map = [S => 999, I => 1, R => 0]
parammap = [β => .1/1000, γ => .01]
tspan = (0.0, 250.0)
dprob = DiscreteProblem(js, u₀map, tspan, parammap)
```
"""
function DiscreteProblemExpr(sys::JumpSystem, u0map, tspan::Union{Tuple, Nothing},
                             parammap = DiffEqBase.NullParameters();
                             use_union = false,
                             kwargs...)
    dvs = states(sys)
    ps = parameters(sys)
    defs = defaults(sys)

    u0 = varmap_to_vars(u0map, dvs; defaults = defs, tofloat = false)
    p = varmap_to_vars(parammap, ps; defaults = defs, tofloat = false, use_union)
    # identity function to make syms works
    quote
        f = DiffEqBase.DISCRETE_INPLACE_DEFAULT
        u0 = $u0
        p = $p
        tspan = $tspan
        df = DiscreteFunction{true, true}(f, syms = $(Symbol.(states(sys))))
        DiscreteProblem(df, u0, tspan, p)
    end
end

"""
```julia
function DiffEqBase.JumpProblem(js::JumpSystem, prob, aggregator; kwargs...)
```

Generates a JumpProblem from a JumpSystem.

Continuing the example from the [`DiscreteProblem`](@ref) definition:
```julia
jprob = JumpProblem(js, dprob, Direct())
sol = solve(jprob, SSAStepper())
```
"""
function JumpProcesses.JumpProblem(js::JumpSystem, prob, aggregator; callback = nothing,
                                   kwargs...)
    statetoid = Dict(value(state) => i for (i, state) in enumerate(states(js)))
    eqs = equations(js)
    invttype = prob.tspan[1] === nothing ? Float64 : typeof(1 / prob.tspan[2])

    # handling parameter substition and empty param vecs
    p = (prob.p isa DiffEqBase.NullParameters || prob.p === nothing) ? Num[] : prob.p

    majpmapper = JumpSysMajParamMapper(js, p; jseqs = eqs, rateconsttype = invttype)
    majs = isempty(eqs.x[1]) ? nothing : assemble_maj(eqs.x[1], statetoid, majpmapper)
    crjs = ConstantRateJump[assemble_crj(js, j, statetoid) for j in eqs.x[2]]
    vrjs = VariableRateJump[assemble_vrj(js, j, statetoid) for j in eqs.x[3]]
    ((prob isa DiscreteProblem) && !isempty(vrjs)) &&
        error("Use continuous problems such as an ODEProblem or a SDEProblem with VariableRateJumps")
    jset = JumpSet(Tuple(vrjs), Tuple(crjs), nothing, majs)

    if needs_vartojumps_map(aggregator) || needs_depgraph(aggregator)
        jdeps = asgraph(js)
        vdeps = variable_dependencies(js)
        vtoj = jdeps.badjlist
        jtov = vdeps.badjlist
        jtoj = needs_depgraph(aggregator) ? eqeq_dependencies(jdeps, vdeps).fadjlist :
               nothing
    else
        vtoj = nothing
        jtov = nothing
        jtoj = nothing
    end

    # handle events, making sure to reset aggregators in the generated affect functions
    cbs = process_events(js; callback, postprocess_affect_expr! = _reset_aggregator!)

    JumpProblem(prob, aggregator, jset; dep_graph = jtoj, vartojumps_map = vtoj,
                jumptovars_map = jtov, scale_rates = false, nocopy = true,
                callback = cbs, kwargs...)
end

### Functions to determine which states a jump depends on
function get_variables!(dep, jump::Union{ConstantRateJump, VariableRateJump}, variables)
    jr = value(jump.rate)
    (jr isa Symbolic) && get_variables!(dep, jr, variables)
    dep
end

function get_variables!(dep, jump::MassActionJump, variables)
    sr = value(jump.scaled_rates)
    (sr isa Symbolic) && get_variables!(dep, sr, variables)
    for varasop in jump.reactant_stoch
        any(isequal(varasop[1]), variables) && push!(dep, varasop[1])
    end
    dep
end

### Functions to determine which states are modified by a given jump
function modified_states!(mstates, jump::Union{ConstantRateJump, VariableRateJump}, sts)
    for eq in jump.affect!
        st = eq.lhs
        any(isequal(st), sts) && push!(mstates, st)
    end
    mstates
end

function modified_states!(mstates, jump::MassActionJump, sts)
    for (state, stoich) in jump.net_stoch
        any(isequal(state), sts) && push!(mstates, state)
    end
    mstates
end

###################### parameter mapper ###########################
struct JumpSysMajParamMapper{U, V, W}
    paramexprs::U     # the parameter expressions to use for each jump rate constant
    sympars::V        # parameters(sys) from the underlying JumpSystem
    subdict::Any           # mapping from an element of parameters(sys) to its current numerical value
end

function JumpSysMajParamMapper(js::JumpSystem, p; jseqs = nothing, rateconsttype = Float64)
    eqs = (jseqs === nothing) ? equations(js) : jseqs
    paramexprs = [maj.scaled_rates for maj in eqs.x[1]]
    psyms = parameters(js)
    paramdict = Dict(value(k) => value(v) for (k, v) in zip(psyms, p))
    JumpSysMajParamMapper{typeof(paramexprs), typeof(psyms), rateconsttype}(paramexprs,
                                                                            psyms,
                                                                            paramdict)
end

function updateparams!(ratemap::JumpSysMajParamMapper{U, V, W},
                       params) where {U <: AbstractArray, V <: AbstractArray, W}
    for (i, p) in enumerate(params)
        sympar = ratemap.sympars[i]
        ratemap.subdict[sympar] = p
    end
    nothing
end

function updateparams!(::JumpSysMajParamMapper{U, V, W},
                       params::Nothing) where {U <: AbstractArray, V <: AbstractArray, W}
    nothing
end

# create the initial parameter vector for use in a MassActionJump
function (ratemap::JumpSysMajParamMapper{U, V, W})(params) where {U <: AbstractArray,
                                                                  V <: AbstractArray, W}
    updateparams!(ratemap, params)
    [convert(W, value(substitute(paramexpr, ratemap.subdict)))
     for paramexpr in ratemap.paramexprs]
end

# update a maj with parameter vectors
function (ratemap::JumpSysMajParamMapper{U, V, W})(maj::MassActionJump, newparams;
                                                   scale_rates,
                                                   kwargs...) where {U <: AbstractArray,
                                                                     V <: AbstractArray, W}
    updateparams!(ratemap, newparams)
    for i in 1:get_num_majumps(maj)
        maj.scaled_rates[i] = convert(W,
                                      value(substitute(ratemap.paramexprs[i],
                                                       ratemap.subdict)))
    end
    scale_rates && JumpProcesses.scalerates!(maj.scaled_rates, maj.reactant_stoch)
    nothing
end<|MERGE_RESOLUTION|>--- conflicted
+++ resolved
@@ -76,7 +76,6 @@
     """
     connector_type::Any
     """
-<<<<<<< HEAD
     discrete_events: A `Vector{SymbolicDiscreteCallback}` that models events. Symbolic
     analog to `SciMLBase.DiscreteCallback` that exectues an affect when a given condition is
     true at the end of an integration step. *Note, one must make sure to call
@@ -84,29 +83,20 @@
     state value or parameter.*
     """
     discrete_events::Vector{SymbolicDiscreteCallback}
-
+    """
+    metadata: metadata for the system, to be used by downstream packages.
+    """
+    metadata::Any
     function JumpSystem{U}(ap::U, iv, states, ps, var_to_name, observed, name, systems,
                            defaults, connector_type, devents;
-                           checks::Bool = true) where {U <: ArrayPartition}
-=======
-    metadata: metadata for the system, to be used by downstream packages.
-    """
-    metadata::Any
-    function JumpSystem{U}(ap::U, iv, states, ps, var_to_name, observed, name, systems,
-                           defaults, connector_type;
                            metadata = nothing, checks::Bool = true) where {U <: ArrayPartition}
->>>>>>> d154045e
         if checks
             check_variables(states, iv)
             check_parameters(ps, iv)
             all_dimensionless([states; ps; iv]) || check_units(ap, iv)
         end
         new{U}(ap, iv, states, ps, var_to_name, observed, name, systems, defaults,
-<<<<<<< HEAD
-               connector_type, devents)
-=======
-               connector_type, metadata)
->>>>>>> d154045e
+               connector_type, devents. metadata)
     end
 end
 
@@ -119,12 +109,9 @@
                     name = nothing,
                     connector_type = nothing,
                     checks = true,
-<<<<<<< HEAD
                     continuous_events = nothing,
                     discrete_events = nothing,
-=======
                     metadata = nothing,
->>>>>>> d154045e
                     kwargs...)
     name === nothing &&
         throw(ArgumentError("The `name` keyword must be provided. Please consider using the `@named` macro"))
@@ -162,11 +149,7 @@
     disc_callbacks = SymbolicDiscreteCallbacks(discrete_events)
 
     JumpSystem{typeof(ap)}(ap, value(iv), states, ps, var_to_name, observed, name, systems,
-<<<<<<< HEAD
-                           defaults, connector_type, disc_callbacks; checks = checks)
-=======
-                           defaults, connector_type, metadata = metadata, checks = checks)
->>>>>>> d154045e
+                           defaults, connector_type, disc_callbacks, metadata = metadata, checks = checks)
 end
 
 function generate_rate_function(js::JumpSystem, rate)
