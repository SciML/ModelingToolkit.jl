const JumpType = Union{VariableRateJump, ConstantRateJump, MassActionJump}

# modifies the expression representating an affect function to
# call reset_aggregated_jumps!(integrator).
# assumes iip
function _reset_aggregator!(expr, integrator)
    if expr isa Symbol
        error("Error, encountered a symbol. This should not happen.")
    end

    if (expr.head == :function)
        _reset_aggregator!(expr.args[end], integrator)
    else
        if expr.args[end] == :nothing
            expr.args[end] = :(reset_aggregated_jumps!($integrator))
            push!(expr.args, :nothing)
        else
            _reset_aggregator!(expr.args[end], integrator)
        end
    end

    nothing
end

"""
$(TYPEDEF)

A system of jump processes.

# Fields
$(FIELDS)

# Example

```julia
using ModelingToolkit

@parameters β γ
@variables t S(t) I(t) R(t)
rate₁   = β*S*I
affect₁ = [S ~ S - 1, I ~ I + 1]
rate₂   = γ*I
affect₂ = [I ~ I - 1, R ~ R + 1]
j₁      = ConstantRateJump(rate₁,affect₁)
j₂      = ConstantRateJump(rate₂,affect₂)
j₃      = MassActionJump(2*β+γ, [R => 1], [S => 1, R => -1])
@named js      = JumpSystem([j₁,j₂,j₃], t, [S,I,R], [β,γ])
```
"""
struct JumpSystem{U <: ArrayPartition} <: AbstractTimeDependentSystem
    """
    The jumps of the system. Allowable types are `ConstantRateJump`,
    `VariableRateJump`, `MassActionJump`.
    """
    eqs::U
    """The independent variable, usually time."""
    iv::Any
    """The dependent variables, representing the state of the system.  Must not contain the independent variable."""
    states::Vector
    """The parameters of the system. Must not contain the independent variable."""
    ps::Vector
    """Array variables."""
    var_to_name::Any
    observed::Vector{Equation}
    """The name of the system. . These are required to have unique names."""
    name::Symbol
    """The internal systems."""
    systems::Vector{JumpSystem}
    """
    defaults: The default values to use when initial conditions and/or
    parameters are not supplied in `ODEProblem`.
    """
    defaults::Dict
    """
    type: type of the system
    """
    connector_type::Any
    """
    discrete_events: A `Vector{SymbolicDiscreteCallback}` that models events. Symbolic
    analog to `SciMLBase.DiscreteCallback` that exectues an affect when a given condition is
    true at the end of an integration step. *Note, one must make sure to call
    `reset_aggregated_jumps!(integrator)` if using a custom affect function that changes any
    state value or parameter.*
    """
    discrete_events::Vector{SymbolicDiscreteCallback}
    """
    metadata: metadata for the system, to be used by downstream packages.
    """
    metadata::Any
    function JumpSystem{U}(ap::U, iv, states, ps, var_to_name, observed, name, systems,
<<<<<<< HEAD
                           defaults, connector_type, devents,
                           metadata = nothing;
                           checks::Bool = true) where {U <: ArrayPartition}
        if checks
=======
                           defaults, connector_type, devents;
                           checks::Union{Bool, Int} = true) where {U <: ArrayPartition}
        if checks == true || (checks & CheckComponents) > 0
>>>>>>> 87f0c15c
            check_variables(states, iv)
            check_parameters(ps, iv)
        end
        if checks == true || (checks & CheckUnits) > 0
            all_dimensionless([states; ps; iv]) || check_units(ap, iv)
        end
        new{U}(ap, iv, states, ps, var_to_name, observed, name, systems, defaults,
               connector_type, devents, metadata)
    end
end

function JumpSystem(eqs, iv, states, ps;
                    observed = Equation[],
                    systems = JumpSystem[],
                    default_u0 = Dict(),
                    default_p = Dict(),
                    defaults = _merge(Dict(default_u0), Dict(default_p)),
                    name = nothing,
                    connector_type = nothing,
                    checks = true,
                    continuous_events = nothing,
                    discrete_events = nothing,
                    metadata = nothing,
                    kwargs...)
    name === nothing &&
        throw(ArgumentError("The `name` keyword must be provided. Please consider using the `@named` macro"))
    eqs = scalarize(eqs)
    sysnames = nameof.(systems)
    if length(unique(sysnames)) != length(sysnames)
        throw(ArgumentError("System names must be unique."))
    end
    ap = ArrayPartition(MassActionJump[], ConstantRateJump[], VariableRateJump[])
    for eq in eqs
        if eq isa MassActionJump
            push!(ap.x[1], eq)
        elseif eq isa ConstantRateJump
            push!(ap.x[2], eq)
        elseif eq isa VariableRateJump
            push!(ap.x[3], eq)
        else
            error("JumpSystem equations must contain MassActionJumps, ConstantRateJumps, or VariableRateJumps.")
        end
    end
    if !(isempty(default_u0) && isempty(default_p))
        Base.depwarn("`default_u0` and `default_p` are deprecated. Use `defaults` instead.",
                     :JumpSystem, force = true)
    end
    defaults = todict(defaults)
    defaults = Dict(value(k) => value(v) for (k, v) in pairs(defaults))

    states, ps = value.(states), value.(ps)
    var_to_name = Dict()
    process_variables!(var_to_name, defaults, states)
    process_variables!(var_to_name, defaults, ps)
    isempty(observed) || collect_var_to_name!(var_to_name, (eq.lhs for eq in observed))
    (continuous_events === nothing) ||
        error("JumpSystems currently only support discrete events.")
    disc_callbacks = SymbolicDiscreteCallbacks(discrete_events)

    JumpSystem{typeof(ap)}(ap, value(iv), states, ps, var_to_name, observed, name, systems,
                           defaults, connector_type, disc_callbacks, metadata,
                           checks = checks)
end

function generate_rate_function(js::JumpSystem, rate)
    rf = build_function(rate, states(js), parameters(js),
                        get_iv(js),
                        conv = states_to_sym(states(js)),
                        expression = Val{true})
end

function generate_affect_function(js::JumpSystem, affect, outputidxs)
    compile_affect(affect, js, states(js), parameters(js); outputidxs = outputidxs,
                   expression = Val{true}, checkvars = false)
end

function assemble_vrj(js, vrj, statetoid)
    rate = @RuntimeGeneratedFunction(generate_rate_function(js, vrj.rate))
    outputvars = (value(affect.lhs) for affect in vrj.affect!)
    outputidxs = [statetoid[var] for var in outputvars]
    affect = @RuntimeGeneratedFunction(generate_affect_function(js, vrj.affect!,
                                                                outputidxs))
    VariableRateJump(rate, affect)
end

function assemble_vrj_expr(js, vrj, statetoid)
    rate = generate_rate_function(js, vrj.rate)
    outputvars = (value(affect.lhs) for affect in vrj.affect!)
    outputidxs = ((statetoid[var] for var in outputvars)...,)
    affect = generate_affect_function(js, vrj.affect!, outputidxs)
    quote
        rate = $rate
        affect = $affect
        VariableRateJump(rate, affect)
    end
end

function assemble_crj(js, crj, statetoid)
    rate = @RuntimeGeneratedFunction(generate_rate_function(js, crj.rate))
    outputvars = (value(affect.lhs) for affect in crj.affect!)
    outputidxs = [statetoid[var] for var in outputvars]
    affect = @RuntimeGeneratedFunction(generate_affect_function(js, crj.affect!,
                                                                outputidxs))
    ConstantRateJump(rate, affect)
end

function assemble_crj_expr(js, crj, statetoid)
    rate = generate_rate_function(js, crj.rate)
    outputvars = (value(affect.lhs) for affect in crj.affect!)
    outputidxs = ((statetoid[var] for var in outputvars)...,)
    affect = generate_affect_function(js, crj.affect!, outputidxs)
    quote
        rate = $rate
        affect = $affect
        ConstantRateJump(rate, affect)
    end
end

function numericrstoich(mtrs::Vector{Pair{V, W}}, statetoid) where {V, W}
    rs = Vector{Pair{Int, W}}()
    for (wspec, stoich) in mtrs
        spec = value(wspec)
        if !istree(spec) && _iszero(spec)
            push!(rs, 0 => stoich)
        else
            push!(rs, statetoid[spec] => stoich)
        end
    end
    sort!(rs)
    rs
end

function numericnstoich(mtrs::Vector{Pair{V, W}}, statetoid) where {V, W}
    ns = Vector{Pair{Int, W}}()
    for (wspec, stoich) in mtrs
        spec = value(wspec)
        !istree(spec) && _iszero(spec) &&
            error("Net stoichiometry can not have a species labelled 0.")
        push!(ns, statetoid[spec] => stoich)
    end
    sort!(ns)
end

# assemble a numeric MassActionJump from a MT symbolics MassActionJumps
function assemble_maj(majv::Vector{U}, statetoid, pmapper) where {U <: MassActionJump}
    rs = [numericrstoich(maj.reactant_stoch, statetoid) for maj in majv]
    ns = [numericnstoich(maj.net_stoch, statetoid) for maj in majv]
    MassActionJump(rs, ns; param_mapper = pmapper, nocopy = true)
end

"""
```julia
function DiffEqBase.DiscreteProblem(sys::JumpSystem, u0map, tspan,
                                    parammap=DiffEqBase.NullParameters;
                                    use_union=false,
                                    kwargs...)
```

Generates a blank DiscreteProblem for a pure jump JumpSystem to utilize as
its `prob.prob`. This is used in the case where there are no ODEs
and no SDEs associated with the system.

Continuing the example from the [`JumpSystem`](@ref) definition:
```julia
using DiffEqBase, JumpProcesses
u₀map = [S => 999, I => 1, R => 0]
parammap = [β => .1/1000, γ => .01]
tspan = (0.0, 250.0)
dprob = DiscreteProblem(js, u₀map, tspan, parammap)
```
"""
function DiffEqBase.DiscreteProblem(sys::JumpSystem, u0map, tspan::Union{Tuple, Nothing},
                                    parammap = DiffEqBase.NullParameters();
                                    checkbounds = false,
                                    use_union = false,
                                    kwargs...)
    dvs = states(sys)
    ps = parameters(sys)

    defs = defaults(sys)
    defs = mergedefaults(defs, parammap, ps)
    defs = mergedefaults(defs, u0map, dvs)

    u0 = varmap_to_vars(u0map, dvs; defaults = defs, tofloat = false)
    p = varmap_to_vars(parammap, ps; defaults = defs, tofloat = false, use_union)

    f = DiffEqBase.DISCRETE_INPLACE_DEFAULT

    # just taken from abstractodesystem.jl for ODEFunction def
    obs = observed(sys)
    observedfun = let sys = sys, dict = Dict()
        function generated_observed(obsvar, u, p, t)
            obs = get!(dict, value(obsvar)) do
                build_explicit_observed_function(sys, obsvar; checkbounds = checkbounds)
            end
            obs(u, p, t)
        end
    end

    df = DiscreteFunction{true, true}(f; syms = Symbol.(states(sys)), sys = sys,
                                      observed = observedfun)
    DiscreteProblem(df, u0, tspan, p; kwargs...)
end

"""
```julia
function DiffEqBase.DiscreteProblemExpr(sys::JumpSystem, u0map, tspan,
                                    parammap=DiffEqBase.NullParameters; kwargs...)
```

Generates a blank DiscreteProblem for a JumpSystem to utilize as its
solving `prob.prob`. This is used in the case where there are no ODEs
and no SDEs associated with the system.

Continuing the example from the [`JumpSystem`](@ref) definition:
```julia
using DiffEqBase, JumpProcesses
u₀map = [S => 999, I => 1, R => 0]
parammap = [β => .1/1000, γ => .01]
tspan = (0.0, 250.0)
dprob = DiscreteProblem(js, u₀map, tspan, parammap)
```
"""
function DiscreteProblemExpr(sys::JumpSystem, u0map, tspan::Union{Tuple, Nothing},
                             parammap = DiffEqBase.NullParameters();
                             use_union = false,
                             kwargs...)
    dvs = states(sys)
    ps = parameters(sys)
    defs = defaults(sys)

    u0 = varmap_to_vars(u0map, dvs; defaults = defs, tofloat = false)
    p = varmap_to_vars(parammap, ps; defaults = defs, tofloat = false, use_union)
    # identity function to make syms works
    quote
        f = DiffEqBase.DISCRETE_INPLACE_DEFAULT
        u0 = $u0
        p = $p
        tspan = $tspan
        df = DiscreteFunction{true, true}(f, syms = $(Symbol.(states(sys))))
        DiscreteProblem(df, u0, tspan, p)
    end
end

"""
```julia
function DiffEqBase.JumpProblem(js::JumpSystem, prob, aggregator; kwargs...)
```

Generates a JumpProblem from a JumpSystem.

Continuing the example from the [`DiscreteProblem`](@ref) definition:
```julia
jprob = JumpProblem(js, dprob, Direct())
sol = solve(jprob, SSAStepper())
```
"""
function JumpProcesses.JumpProblem(js::JumpSystem, prob, aggregator; callback = nothing,
                                   kwargs...)
    statetoid = Dict(value(state) => i for (i, state) in enumerate(states(js)))
    eqs = equations(js)
    invttype = prob.tspan[1] === nothing ? Float64 : typeof(1 / prob.tspan[2])

    # handling parameter substition and empty param vecs
    p = (prob.p isa DiffEqBase.NullParameters || prob.p === nothing) ? Num[] : prob.p

    majpmapper = JumpSysMajParamMapper(js, p; jseqs = eqs, rateconsttype = invttype)
    majs = isempty(eqs.x[1]) ? nothing : assemble_maj(eqs.x[1], statetoid, majpmapper)
    crjs = ConstantRateJump[assemble_crj(js, j, statetoid) for j in eqs.x[2]]
    vrjs = VariableRateJump[assemble_vrj(js, j, statetoid) for j in eqs.x[3]]
    ((prob isa DiscreteProblem) && !isempty(vrjs)) &&
        error("Use continuous problems such as an ODEProblem or a SDEProblem with VariableRateJumps")
    jset = JumpSet(Tuple(vrjs), Tuple(crjs), nothing, majs)

    if needs_vartojumps_map(aggregator) || needs_depgraph(aggregator)
        jdeps = asgraph(js)
        vdeps = variable_dependencies(js)
        vtoj = jdeps.badjlist
        jtov = vdeps.badjlist
        jtoj = needs_depgraph(aggregator) ? eqeq_dependencies(jdeps, vdeps).fadjlist :
               nothing
    else
        vtoj = nothing
        jtov = nothing
        jtoj = nothing
    end

    # handle events, making sure to reset aggregators in the generated affect functions
    cbs = process_events(js; callback, postprocess_affect_expr! = _reset_aggregator!)

    JumpProblem(prob, aggregator, jset; dep_graph = jtoj, vartojumps_map = vtoj,
                jumptovars_map = jtov, scale_rates = false, nocopy = true,
                callback = cbs, kwargs...)
end

### Functions to determine which states a jump depends on
function get_variables!(dep, jump::Union{ConstantRateJump, VariableRateJump}, variables)
    jr = value(jump.rate)
    (jr isa Symbolic) && get_variables!(dep, jr, variables)
    dep
end

function get_variables!(dep, jump::MassActionJump, variables)
    sr = value(jump.scaled_rates)
    (sr isa Symbolic) && get_variables!(dep, sr, variables)
    for varasop in jump.reactant_stoch
        any(isequal(varasop[1]), variables) && push!(dep, varasop[1])
    end
    dep
end

### Functions to determine which states are modified by a given jump
function modified_states!(mstates, jump::Union{ConstantRateJump, VariableRateJump}, sts)
    for eq in jump.affect!
        st = eq.lhs
        any(isequal(st), sts) && push!(mstates, st)
    end
    mstates
end

function modified_states!(mstates, jump::MassActionJump, sts)
    for (state, stoich) in jump.net_stoch
        any(isequal(state), sts) && push!(mstates, state)
    end
    mstates
end

###################### parameter mapper ###########################
struct JumpSysMajParamMapper{U, V, W}
    paramexprs::U     # the parameter expressions to use for each jump rate constant
    sympars::V        # parameters(sys) from the underlying JumpSystem
    subdict::Any           # mapping from an element of parameters(sys) to its current numerical value
end

function JumpSysMajParamMapper(js::JumpSystem, p; jseqs = nothing, rateconsttype = Float64)
    eqs = (jseqs === nothing) ? equations(js) : jseqs
    paramexprs = [maj.scaled_rates for maj in eqs.x[1]]
    psyms = parameters(js)
    paramdict = Dict(value(k) => value(v) for (k, v) in zip(psyms, p))
    JumpSysMajParamMapper{typeof(paramexprs), typeof(psyms), rateconsttype}(paramexprs,
                                                                            psyms,
                                                                            paramdict)
end

function updateparams!(ratemap::JumpSysMajParamMapper{U, V, W},
                       params) where {U <: AbstractArray, V <: AbstractArray, W}
    for (i, p) in enumerate(params)
        sympar = ratemap.sympars[i]
        ratemap.subdict[sympar] = p
    end
    nothing
end

function updateparams!(::JumpSysMajParamMapper{U, V, W},
                       params::Nothing) where {U <: AbstractArray, V <: AbstractArray, W}
    nothing
end

# create the initial parameter vector for use in a MassActionJump
function (ratemap::JumpSysMajParamMapper{U, V, W})(params) where {U <: AbstractArray,
                                                                  V <: AbstractArray, W}
    updateparams!(ratemap, params)
    [convert(W, value(substitute(paramexpr, ratemap.subdict)))
     for paramexpr in ratemap.paramexprs]
end

# update a maj with parameter vectors
function (ratemap::JumpSysMajParamMapper{U, V, W})(maj::MassActionJump, newparams;
                                                   scale_rates,
                                                   kwargs...) where {U <: AbstractArray,
                                                                     V <: AbstractArray, W}
    updateparams!(ratemap, newparams)
    for i in 1:get_num_majumps(maj)
        maj.scaled_rates[i] = convert(W,
                                      value(substitute(ratemap.paramexprs[i],
                                                       ratemap.subdict)))
    end
    scale_rates && JumpProcesses.scalerates!(maj.scaled_rates, maj.reactant_stoch)
    nothing
end<|MERGE_RESOLUTION|>--- conflicted
+++ resolved
@@ -88,16 +88,10 @@
     """
     metadata::Any
     function JumpSystem{U}(ap::U, iv, states, ps, var_to_name, observed, name, systems,
-<<<<<<< HEAD
                            defaults, connector_type, devents,
                            metadata = nothing;
-                           checks::Bool = true) where {U <: ArrayPartition}
-        if checks
-=======
-                           defaults, connector_type, devents;
                            checks::Union{Bool, Int} = true) where {U <: ArrayPartition}
         if checks == true || (checks & CheckComponents) > 0
->>>>>>> 87f0c15c
             check_variables(states, iv)
             check_parameters(ps, iv)
         end
