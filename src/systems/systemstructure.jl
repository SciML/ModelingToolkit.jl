using DataStructures
using Symbolics: linear_expansion, unwrap, Connection
using SymbolicUtils: iscall, operation, arguments, Symbolic
using SymbolicUtils: quick_cancel, maketerm
using ..ModelingToolkit
import ..ModelingToolkit: isdiffeq, var_from_nested_derivative, vars!, flatten,
                          value, InvalidSystemException, isdifferential, _iszero,
                          isparameter, isconstant,
                          independent_variables, SparseMatrixCLIL, AbstractSystem,
                          equations, isirreducible, input_timedomain, TimeDomain,
                          InferredTimeDomain,
                          VariableType, getvariabletype, has_equations, ODESystem
using ..BipartiteGraphs
import ..BipartiteGraphs: invview, complete
using Graphs
using UnPack
using Setfield
using SparseArrays

function quick_cancel_expr(expr)
    Rewriters.Postwalk(quick_cancel,
        similarterm = (x, f, args; kws...) -> maketerm(typeof(x), f, args,
            SymbolicUtils.metadata(x),
            kws...))(expr)
end

export SystemStructure, TransformationState, TearingState, structural_simplify!
export isdiffvar, isdervar, isalgvar, isdiffeq, algeqs, is_only_discrete
export dervars_range, diffvars_range, algvars_range
export DiffGraph, complete!
export get_fullvars, system_subset

struct DiffGraph <: Graphs.AbstractGraph{Int}
    primal_to_diff::Vector{Union{Int, Nothing}}
    diff_to_primal::Union{Nothing, Vector{Union{Int, Nothing}}}
end

DiffGraph(primal_to_diff::Vector{Union{Int, Nothing}}) = DiffGraph(primal_to_diff, nothing)
function DiffGraph(n::Integer, with_badj::Bool = false)
    DiffGraph(Union{Int, Nothing}[nothing for _ in 1:n],
        with_badj ? Union{Int, Nothing}[nothing for _ in 1:n] : nothing)
end

function Base.copy(dg::DiffGraph)
    DiffGraph(copy(dg.primal_to_diff),
        dg.diff_to_primal === nothing ? nothing : copy(dg.diff_to_primal))
end

@noinline function require_complete(dg::DiffGraph)
    dg.diff_to_primal === nothing &&
        error("Not complete. Run `complete` first.")
end

Graphs.is_directed(dg::DiffGraph) = true
function Graphs.edges(dg::DiffGraph)
    (i => v for (i, v) in enumerate(dg.primal_to_diff) if v !== nothing)
end
Graphs.nv(dg::DiffGraph) = length(dg.primal_to_diff)
Graphs.ne(dg::DiffGraph) = count(x -> x !== nothing, dg.primal_to_diff)
Graphs.vertices(dg::DiffGraph) = Base.OneTo(nv(dg))
function Graphs.outneighbors(dg::DiffGraph, var::Integer)
    diff = dg.primal_to_diff[var]
    return diff === nothing ? () : (diff,)
end
function Graphs.inneighbors(dg::DiffGraph, var::Integer)
    require_complete(dg)
    diff = dg.diff_to_primal[var]
    return diff === nothing ? () : (diff,)
end
function Graphs.add_vertex!(dg::DiffGraph)
    push!(dg.primal_to_diff, nothing)
    if dg.diff_to_primal !== nothing
        push!(dg.diff_to_primal, nothing)
    end
    return length(dg.primal_to_diff)
end

function Graphs.add_edge!(dg::DiffGraph, var::Integer, diff::Integer)
    dg[var] = diff
end

# Also pass through the array interface for ease of use
Base.:(==)(dg::DiffGraph, v::AbstractVector) = dg.primal_to_diff == v
Base.:(==)(dg::AbstractVector, v::DiffGraph) = v == dg.primal_to_diff
Base.eltype(::DiffGraph) = Union{Int, Nothing}
Base.size(dg::DiffGraph) = size(dg.primal_to_diff)
Base.length(dg::DiffGraph) = length(dg.primal_to_diff)
Base.getindex(dg::DiffGraph, var::Integer) = dg.primal_to_diff[var]
Base.getindex(dg::DiffGraph, a::AbstractArray) = [dg[x] for x in a]

function Base.setindex!(dg::DiffGraph, val::Union{Integer, Nothing}, var::Integer)
    if dg.diff_to_primal !== nothing
        old_pd = dg.primal_to_diff[var]
        if old_pd !== nothing
            dg.diff_to_primal[old_pd] = nothing
        end
        if val !== nothing
            #old_dp = dg.diff_to_primal[val]
            #old_dp === nothing || error("Variable already assigned.")
            dg.diff_to_primal[val] = var
        end
    end
    return dg.primal_to_diff[var] = val
end
Base.iterate(dg::DiffGraph, state...) = iterate(dg.primal_to_diff, state...)

function complete(dg::DiffGraph)
    dg.diff_to_primal !== nothing && return dg
    diff_to_primal = Union{Int, Nothing}[nothing for _ in 1:length(dg.primal_to_diff)]
    for (var, diff) in edges(dg)
        diff_to_primal[diff] = var
    end
    return DiffGraph(dg.primal_to_diff, diff_to_primal)
end

function invview(dg::DiffGraph)
    require_complete(dg)
    return DiffGraph(dg.diff_to_primal, dg.primal_to_diff)
end

struct DiffChainIterator{Descend}
    var_to_diff::DiffGraph
    v::Int
end

function Base.iterate(di::DiffChainIterator{Descend}, v = nothing) where {Descend}
    if v === nothing
        vv = di.v
        return (vv, vv)
    end
    g = Descend ? invview(di.var_to_diff) : di.var_to_diff
    v′ = g[v]
    v′ === nothing ? nothing : (v′, v′)
end

abstract type TransformationState{T} end
abstract type AbstractTearingState{T} <: TransformationState{T} end

get_fullvars(ts::TransformationState) = ts.fullvars
has_equations(::TransformationState) = true

Base.@kwdef mutable struct SystemStructure
    """Maps the index of variable x to the index of variable D(x)."""
    var_to_diff::DiffGraph
    """Maps the index of an algebraic equation to the index of the equation it is differentiated into."""
    eq_to_diff::DiffGraph
    # Can be access as
    # `graph` to automatically look at the bipartite graph
    # or as `torn` to assert that tearing has run.
    """Graph that connects equations to variables that appear in them."""
    graph::BipartiteGraph{Int, Nothing}
    """Graph that connects equations to the variable they will be solved for during simplification."""
    solvable_graph::Union{BipartiteGraph{Int, Nothing}, Nothing}
    """Variable types (brownian, variable, parameter) in the system."""
    var_types::Union{Vector{VariableType}, Nothing}
    """Whether the system is discrete."""
    only_discrete::Bool
end

function Base.copy(structure::SystemStructure)
    var_types = structure.var_types === nothing ? nothing : copy(structure.var_types)
    SystemStructure(copy(structure.var_to_diff), copy(structure.eq_to_diff),
        copy(structure.graph), copy(structure.solvable_graph),
        var_types, structure.only_discrete)
end

is_only_discrete(s::SystemStructure) = s.only_discrete
isdervar(s::SystemStructure, i) = invview(s.var_to_diff)[i] !== nothing
function isalgvar(s::SystemStructure, i)
    s.var_to_diff[i] === nothing &&
        invview(s.var_to_diff)[i] === nothing
end
function isdiffvar(s::SystemStructure, i)
    s.var_to_diff[i] !== nothing && invview(s.var_to_diff)[i] === nothing
end

function dervars_range(s::SystemStructure)
    Iterators.filter(Base.Fix1(isdervar, s), Base.OneTo(ndsts(s.graph)))
end
function diffvars_range(s::SystemStructure)
    Iterators.filter(Base.Fix1(isdiffvar, s), Base.OneTo(ndsts(s.graph)))
end
function algvars_range(s::SystemStructure)
    Iterators.filter(Base.Fix1(isalgvar, s), Base.OneTo(ndsts(s.graph)))
end

function algeqs(s::SystemStructure)
    BitSet(findall(map(1:nsrcs(s.graph)) do eq
        all(v -> !isdervar(s, v), 𝑠neighbors(s.graph, eq))
    end))
end

function complete!(s::SystemStructure)
    s.var_to_diff = complete(s.var_to_diff)
    s.eq_to_diff = complete(s.eq_to_diff)
    s.graph = complete(s.graph)
    if s.solvable_graph !== nothing
        s.solvable_graph = complete(s.solvable_graph)
    end
    s
end

mutable struct TearingState{T <: AbstractSystem} <: AbstractTearingState{T}
    """The system of equations."""
    sys::T
    """The set of variables of the system."""
    fullvars::Vector
    structure::SystemStructure
    extra_eqs::Vector
    param_derivative_map::Dict{BasicSymbolic, Any}
end

TransformationState(sys::AbstractSystem) = TearingState(sys)
function system_subset(ts::TearingState, ieqs::Vector{Int})
    eqs = equations(ts)
    @set! ts.sys.eqs = eqs[ieqs]
    @set! ts.structure = system_subset(ts.structure, ieqs)
    ts
end

function system_subset(structure::SystemStructure, ieqs::Vector{Int})
    @unpack graph, eq_to_diff = structure
    fadj = Vector{Int}[]
    eq_to_diff = DiffGraph(length(ieqs))
    ne = 0
    for (j, eq_i) in enumerate(ieqs)
        ivars = copy(graph.fadjlist[eq_i])
        ne += length(ivars)
        push!(fadj, ivars)
        eq_to_diff[j] = structure.eq_to_diff[eq_i]
    end
    @set! structure.graph = complete(BipartiteGraph(ne, fadj, ndsts(graph)))
    @set! structure.eq_to_diff = eq_to_diff
    structure
end

function Base.show(io::IO, state::TearingState)
    print(io, "TearingState of ", typeof(state.sys))
end

struct EquationsView{T} <: AbstractVector{Any}
    ts::TearingState{T}
end
equations(ts::TearingState) = EquationsView(ts)
Base.size(ev::EquationsView) = (length(equations(ev.ts.sys)) + length(ev.ts.extra_eqs),)
function Base.getindex(ev::EquationsView, i::Integer)
    eqs = equations(ev.ts.sys)
    if i > length(eqs)
        return ev.ts.extra_eqs[i - length(eqs)]
    end
    return eqs[i]
end
function Base.push!(ev::EquationsView, eq)
    push!(ev.ts.extra_eqs, eq)
end

function is_time_dependent_parameter(p, iv)
    return iv !== nothing && isparameter(p) && iscall(p) &&
           (operation(p) === getindex && is_time_dependent_parameter(arguments(p)[1], iv) ||
            (args = arguments(p); length(args)) == 1 && isequal(only(args), iv))
end

function TearingState(sys; quick_cancel = false, check = true, sort_eqs = true)
    sys = flatten(sys)
    ivs = independent_variables(sys)
    iv = length(ivs) == 1 ? ivs[1] : nothing
    # scalarize array equations, without scalarizing arguments to registered functions
    eqs = flatten_equations(copy(equations(sys)))
    neqs = length(eqs)
    dervaridxs = OrderedSet{Int}()
    var2idx = Dict{Any, Int}()
    symbolic_incidence = []
    fullvars = []
    param_derivative_map = Dict{BasicSymbolic, Any}()
    var_counter = Ref(0)
    var_types = VariableType[]
    addvar! = let fullvars = fullvars, var_counter = var_counter, var_types = var_types
        var -> get!(var2idx, var) do
            push!(fullvars, var)
            push!(var_types, getvariabletype(var))
            var_counter[] += 1
        end
    end

    vars = OrderedSet()
    varsvec = []
    eqs_to_retain = trues(length(eqs))
    for (i, eq′) in enumerate(eqs)
        if eq′.lhs isa Connection
            check ? error("$(nameof(sys)) has unexpanded `connect` statements") :
            return nothing
        end
        if iscall(eq′.lhs) && (op = operation(eq′.lhs)) isa Differential &&
           isequal(op.x, iv) && is_time_dependent_parameter(only(arguments(eq′.lhs)), iv)
            # parameter derivatives are opted out by specifying `D(p) ~ missing`, but
            # we want to store `nothing` in the map because that means `fast_substitute`
            # will ignore the rule. We will this identify the presence of `eq′.lhs` in
            # the differentiated expression and error.
            param_derivative_map[eq′.lhs] = coalesce(eq′.rhs, nothing)
            eqs_to_retain[i] = false
            # change the equation if the RHS is `missing` so the rest of this loop works
            eq′ = eq′.lhs ~ coalesce(eq′.rhs, 0.0)
        end
        if _iszero(eq′.lhs)
            rhs = quick_cancel ? quick_cancel_expr(eq′.rhs) : eq′.rhs
            eq = eq′
        else
            lhs = quick_cancel ? quick_cancel_expr(eq′.lhs) : eq′.lhs
            rhs = quick_cancel ? quick_cancel_expr(eq′.rhs) : eq′.rhs
            eq = 0 ~ rhs - lhs
        end
        vars!(vars, eq.rhs, op = Symbolics.Operator)
        for v in vars
            _var, _ = var_from_nested_derivative(v)
            any(isequal(_var), ivs) && continue
            if isparameter(_var) ||
               (iscall(_var) && isparameter(operation(_var)) || isconstant(_var))
                if is_time_dependent_parameter(_var, iv) &&
                   !haskey(param_derivative_map, Differential(iv)(_var))
                    # Parameter derivatives default to zero - they stay constant
                    # between callbacks
                    param_derivative_map[Differential(iv)(_var)] = 0.0
                end
                continue
            end
            v = scalarize(v)
            if v isa AbstractArray
                append!(varsvec, v)
            else
                push!(varsvec, v)
            end
        end
        isalgeq = true
        unknownvars = []
        for var in varsvec
            ModelingToolkit.isdelay(var, iv) && continue
            set_incidence = true
            @label ANOTHER_VAR
            _var, _ = var_from_nested_derivative(var)
            any(isequal(_var), ivs) && continue
            if isparameter(_var) ||
               (iscall(_var) && isparameter(operation(_var)) || isconstant(_var))
                continue
            end
            varidx = addvar!(var)
            set_incidence && push!(unknownvars, var)

            dvar = var
            idx = varidx
            while isdifferential(dvar)
                if !(idx in dervaridxs)
                    push!(dervaridxs, idx)
                end
                isalgeq = false
                dvar = arguments(dvar)[1]
                idx = addvar!(dvar)
            end

            dvar = var
            idx = varidx

            if iscall(var) && operation(var) isa Symbolics.Operator &&
               !isdifferential(var) && (it = input_timedomain(var)) !== nothing
                set_incidence = false
                var = only(arguments(var))
                var = setmetadata(var, VariableTimeDomain, it)
                @goto ANOTHER_VAR
            end
        end
        push!(symbolic_incidence, copy(unknownvars))
        empty!(unknownvars)
        empty!(vars)
        empty!(varsvec)
        if isalgeq
            eqs[i] = eq
        else
            eqs[i] = eqs[i].lhs ~ rhs
        end
    end
    eqs = eqs[eqs_to_retain]
    neqs = length(eqs)
    symbolic_incidence = symbolic_incidence[eqs_to_retain]

    if sort_eqs
        # sort equations lexicographically to reduce simplification issues
        # depending on order due to NP-completeness of tearing.
        sortidxs = Base.sortperm(eqs, by = string)
        eqs = eqs[sortidxs]
        symbolic_incidence = symbolic_incidence[sortidxs]
    end

    ### Handle discrete variables
    lowest_shift = Dict()
    for var in fullvars
        if ModelingToolkit.isoperator(var, ModelingToolkit.Shift)
            steps = operation(var).steps
            if steps > 0
                error("Only non-positive shifts allowed. Found $var with a shift of $steps")
            end
            v = arguments(var)[1]
            lowest_shift[v] = min(get(lowest_shift, v, 0), steps)
        end
    end
    for var in fullvars
        if ModelingToolkit.isoperator(var, ModelingToolkit.Shift)
            op = operation(var)
            steps = op.steps
            v = arguments(var)[1]
            lshift = lowest_shift[v]
            tt = op.t
        elseif haskey(lowest_shift, var)
            lshift = lowest_shift[var]
            steps = 0
            tt = iv
            v = var
        else
            continue
        end
        if lshift < steps
            push!(dervaridxs, var2idx[var])
        end
        for s in (steps - 1):-1:(lshift + 1)
            sf = Shift(tt, s)
            dvar = sf(v)
            idx = addvar!(dvar)
            if !(idx in dervaridxs)
                push!(dervaridxs, idx)
            end
        end
    end
    # sort `fullvars` such that the mass matrix is as diagonal as possible.
    dervaridxs = collect(dervaridxs)
    sorted_fullvars = OrderedSet(fullvars[dervaridxs])
    var_to_old_var = Dict(zip(fullvars, fullvars))
    for dervaridx in dervaridxs
        dervar = fullvars[dervaridx]
        diffvar = var_to_old_var[lower_order_var(dervar, iv)]
        if !(diffvar in sorted_fullvars)
            push!(sorted_fullvars, diffvar)
        end
    end
    for v in fullvars
        if !(v in sorted_fullvars)
            push!(sorted_fullvars, v)
        end
    end
    new_fullvars = collect(sorted_fullvars)
    sortperm = indexin(new_fullvars, fullvars)
    fullvars = new_fullvars
    var_types = var_types[sortperm]
    var2idx = Dict(fullvars .=> eachindex(fullvars))
    dervaridxs = 1:length(dervaridxs)

    nvars = length(fullvars)
    diffvars = []
    var_to_diff = DiffGraph(nvars, true)
    for dervaridx in dervaridxs
        dervar = fullvars[dervaridx]
        diffvar = lower_order_var(dervar, iv)
        diffvaridx = var2idx[diffvar]
        push!(diffvars, diffvar)
        var_to_diff[diffvaridx] = dervaridx
    end

    graph = BipartiteGraph(neqs, nvars, Val(false))
    for (ie, vars) in enumerate(symbolic_incidence), v in vars
        jv = var2idx[v]
        add_edge!(graph, ie, jv)
    end

    @set! sys.eqs = eqs

    eq_to_diff = DiffGraph(nsrcs(graph))

    ts = TearingState(sys, fullvars,
        SystemStructure(complete(var_to_diff), complete(eq_to_diff),
            complete(graph), nothing, var_types, sys isa AbstractDiscreteSystem),
        Any[], param_derivative_map)
    if sys isa DiscreteSystem
        ts = shift_discrete_system(ts)
    end
    return ts
end

function lower_order_var(dervar, t)
    if isdifferential(dervar)
        diffvar = arguments(dervar)[1]
    elseif ModelingToolkit.isoperator(dervar, ModelingToolkit.Shift)
        s = operation(dervar)
        step = s.steps - 1
        vv = arguments(dervar)[1]
        if step != 0
            diffvar = Shift(s.t, step)(vv)
        else
            diffvar = vv
        end
    else
        return Shift(t, -1)(dervar)
    end
    diffvar
end

function shift_discrete_system(ts::TearingState)
    @unpack fullvars, sys = ts
    discvars = OrderedSet()
    eqs = equations(sys)
    for eq in eqs
        vars!(discvars, eq; op = Union{Sample, Hold})
    end
    iv = get_iv(sys)

    discmap = Dict(k => StructuralTransformations.simplify_shifts(Shift(iv, 1)(k))
    for k in discvars
    if any(isequal(k), fullvars) && !isa(operation(k), Union{Sample, Hold}))

    for i in eachindex(fullvars)
        fullvars[i] = StructuralTransformations.simplify_shifts(fast_substitute(
            fullvars[i], discmap; operator = Union{Sample, Hold}))
    end
    for i in eachindex(eqs)
        eqs[i] = StructuralTransformations.simplify_shifts(fast_substitute(
            eqs[i], discmap; operator = Union{Sample, Hold}))
    end
    @set! ts.sys.eqs = eqs
    @set! ts.fullvars = fullvars
    return ts
end

using .BipartiteGraphs: Label, BipartiteAdjacencyList
struct SystemStructurePrintMatrix <:
       AbstractMatrix{Union{Label, BipartiteAdjacencyList}}
    bpg::BipartiteGraph
    highlight_graph::Union{Nothing, BipartiteGraph}
    var_to_diff::DiffGraph
    eq_to_diff::DiffGraph
    var_eq_matching::Union{Matching, Nothing}
end

"""
Create a SystemStructurePrintMatrix to display the contents
of the provided SystemStructure.
"""
function SystemStructurePrintMatrix(s::SystemStructure)
    return SystemStructurePrintMatrix(complete(s.graph),
        s.solvable_graph === nothing ? nothing :
        complete(s.solvable_graph),
        complete(s.var_to_diff),
        complete(s.eq_to_diff),
        nothing)
end
Base.size(bgpm::SystemStructurePrintMatrix) = (max(nsrcs(bgpm.bpg), ndsts(bgpm.bpg)) + 1, 9)
function compute_diff_label(diff_graph, i, symbol)
    di = i - 1 <= length(diff_graph) ? diff_graph[i - 1] : nothing
    return di === nothing ? Label("") : Label(string(di, symbol))
end
function Base.getindex(bgpm::SystemStructurePrintMatrix, i::Integer, j::Integer)
    checkbounds(bgpm, i, j)
    if i <= 1
        return (Label.(("#", "∂ₜ", " ", "  eq", "", "#", "∂ₜ", " ", "  v")))[j]
    elseif j == 5
        colors = Base.text_colors
        return Label("|", :light_black)
    elseif j == 2
        return compute_diff_label(bgpm.eq_to_diff, i, '↑')
    elseif j == 3
        return compute_diff_label(invview(bgpm.eq_to_diff), i, '↓')
    elseif j == 7
        return compute_diff_label(bgpm.var_to_diff, i, '↑')
    elseif j == 8
        return compute_diff_label(invview(bgpm.var_to_diff), i, '↓')
    elseif j == 1
        return Label((i - 1 <= length(bgpm.eq_to_diff)) ? string(i - 1) : "")
    elseif j == 6
        return Label((i - 1 <= length(bgpm.var_to_diff)) ? string(i - 1) : "")
    elseif j == 4
        return BipartiteAdjacencyList(
            i - 1 <= nsrcs(bgpm.bpg) ?
            𝑠neighbors(bgpm.bpg, i - 1) : nothing,
            bgpm.highlight_graph !== nothing &&
            i - 1 <= nsrcs(bgpm.highlight_graph) ?
            Set(𝑠neighbors(bgpm.highlight_graph, i - 1)) :
            nothing,
            bgpm.var_eq_matching !== nothing &&
            (i - 1 <= length(invview(bgpm.var_eq_matching))) ?
            invview(bgpm.var_eq_matching)[i - 1] : unassigned)
    elseif j == 9
        match = unassigned
        if bgpm.var_eq_matching !== nothing && i - 1 <= length(bgpm.var_eq_matching)
            match = bgpm.var_eq_matching[i - 1]
            isa(match, Union{Int, Unassigned}) || (match = true) # Selected Unknown
        end
        return BipartiteAdjacencyList(
            i - 1 <= ndsts(bgpm.bpg) ?
            𝑑neighbors(bgpm.bpg, i - 1) : nothing,
            bgpm.highlight_graph !== nothing &&
            i - 1 <= ndsts(bgpm.highlight_graph) ?
            Set(𝑑neighbors(bgpm.highlight_graph, i - 1)) :
            nothing, match)
    else
        @assert false
    end
end

function Base.show(io::IO, mime::MIME"text/plain", s::SystemStructure)
    @unpack graph, solvable_graph, var_to_diff, eq_to_diff = s
    if !get(io, :limit, true) || !get(io, :mtk_limit, true)
        print(io, "SystemStructure with ", length(s.graph.fadjlist), " equations and ",
            isa(s.graph.badjlist, Int) ? s.graph.badjlist : length(s.graph.badjlist),
            " variables\n")
        Base.print_matrix(io, SystemStructurePrintMatrix(s))
    else
        S = incidence_matrix(s.graph, Num(Sym{Real}(:×)))
        print(io, "Incidence matrix:")
        show(io, mime, S)
    end
end

struct MatchedSystemStructure
    structure::SystemStructure
    var_eq_matching::Matching
end

"""
Create a SystemStructurePrintMatrix to display the contents
of the provided MatchedSystemStructure.
"""
function SystemStructurePrintMatrix(ms::MatchedSystemStructure)
    return SystemStructurePrintMatrix(complete(ms.structure.graph),
        complete(ms.structure.solvable_graph),
        complete(ms.structure.var_to_diff),
        complete(ms.structure.eq_to_diff),
        complete(ms.var_eq_matching,
            nsrcs(ms.structure.graph)))
end

function Base.copy(ms::MatchedSystemStructure)
    MatchedSystemStructure(Base.copy(ms.structure), Base.copy(ms.var_eq_matching))
end

function Base.show(io::IO, mime::MIME"text/plain", ms::MatchedSystemStructure)
    s = ms.structure
    @unpack graph, solvable_graph, var_to_diff, eq_to_diff = s
    print(io, "Matched SystemStructure with ", length(graph.fadjlist), " equations and ",
        isa(graph.badjlist, Int) ? graph.badjlist : length(graph.badjlist),
        " variables\n")
    Base.print_matrix(io, SystemStructurePrintMatrix(ms))
    printstyled(io, "\n\nLegend: ")
    printstyled(io, "Solvable")
    print(io, " | ")
    printstyled(io, "(Solvable + Matched)", color = :light_yellow)
    print(io, " | ")
    printstyled(io, "Unsolvable", color = :light_black)
    print(io, " | ")
    printstyled(io, "(Unsolvable + Matched)", color = :magenta)
    print(io, " | ")
    printstyled(io, " ∫", color = :cyan)
    printstyled(io, " SelectedState")
end

function structural_simplify!(state::TearingState; simplify = false,
        check_consistency = true, fully_determined = true, warn_initialize_determined = true,
        inputs = Any[], outputs = Any[],
        disturbance_inputs = Any[],
        kwargs...)
    if state.sys isa ODESystem
        ci = ModelingToolkit.ClockInference(state)
        ci = ModelingToolkit.infer_clocks!(ci)
        time_domains = merge(Dict(state.fullvars .=> ci.var_domain),
            Dict(default_toterm.(state.fullvars) .=> ci.var_domain))
        tss, clocked_inputs, continuous_id, id_to_clock = ModelingToolkit.split_system(ci)
        cont_inputs = [inputs; clocked_inputs[continuous_id]]
        sys = _structural_simplify!(tss[continuous_id]; simplify,
            check_consistency, fully_determined,
            inputs = cont_inputs, outputs, disturbance_inputs,
            kwargs...)
        if length(tss) > 1
            if continuous_id > 0
                throw(HybridSystemNotSupportedException("Hybrid continuous-discrete systems are currently not supported with the standard MTK compiler. This system requires JuliaSimCompiler.jl, see https://help.juliahub.com/juliasimcompiler/stable/"))
            end
            # TODO: rename it to something else
            discrete_subsystems = Vector{ODESystem}(undef, length(tss))
            # Note that the appended_parameters must agree with
            # `generate_discrete_affect`!
            appended_parameters = parameters(sys)
            for (i, state) in enumerate(tss)
                if i == continuous_id
                    discrete_subsystems[i] = sys
                    continue
                end
                disc_inputs = [inputs; clocked_inputs[i]]
<<<<<<< HEAD
                ss, = _structural_simplification!(state; simplify, check_consistency,
=======
                ss, = _structural_simplify!(state; simplify, check_consistency,
>>>>>>> 0d7943d7
                    inputs = disc_inputs, outputs, disturbance_inputs,
                    fully_determined, kwargs...)
                append!(appended_parameters, inputs[i], unknowns(ss))
                discrete_subsystems[i] = ss
            end
            @set! sys.discrete_subsystems = discrete_subsystems, inputs, continuous_id,
            id_to_clock
            @set! sys.ps = appended_parameters
            @set! sys.defaults = merge(ModelingToolkit.defaults(sys),
                Dict(v => 0.0 for v in Iterators.flatten(inputs)))
        end
        ps = [sym isa CallWithMetadata ? sym :
              setmetadata(
                  sym, VariableTimeDomain, get(time_domains, sym, ContinuousClock()))
              for sym in get_ps(sys)]
        @set! sys.ps = ps
    else
        sys = _structural_simplify!(state; simplify, check_consistency,
            inputs, outputs, disturbance_inputs,
            fully_determined, kwargs...)
    end
    return sys
end

function _structural_simplify!(state::TearingState; simplify = false,
        check_consistency = true, fully_determined = true, warn_initialize_determined = false,
        dummy_derivative = true,
        inputs = Any[], outputs = Any[],
        disturbance_inputs = Any[],
        kwargs...)
    if fully_determined isa Bool
        check_consistency &= fully_determined
    else
        check_consistency = true
    end
    has_io = !isempty(inputs) || !isempty(outputs) !== nothing ||
             !isempty(disturbance_inputs)
    orig_inputs = Set()
    if has_io
        ModelingToolkit.markio!(state, orig_inputs, inputs, outputs, disturbance_inputs)
        state = ModelingToolkit.inputs_to_parameters!(state, [inputs; disturbance_inputs])
    end
    sys, mm = ModelingToolkit.alias_elimination!(state; kwargs...)
    if check_consistency
        fully_determined = ModelingToolkit.check_consistency(
            state, orig_inputs; nothrow = fully_determined === nothing)
    end
    if fully_determined && dummy_derivative
        sys = ModelingToolkit.dummy_derivative(
            sys, state; simplify, mm, check_consistency, kwargs...)
    elseif fully_determined
        var_eq_matching = pantelides!(state; finalize = false, kwargs...)
        sys = pantelides_reassemble(state, var_eq_matching)
        state = TearingState(sys)
        sys, mm = ModelingToolkit.alias_elimination!(state; kwargs...)
        sys = ModelingToolkit.dummy_derivative(
            sys, state; simplify, mm, check_consistency, kwargs...)
    else
        sys = ModelingToolkit.tearing(
            sys, state; simplify, mm, check_consistency, kwargs...)
    end
    fullunknowns = [observables(sys); unknowns(sys)]
    @set! sys.observed = ModelingToolkit.topsort_equations(observed(sys), fullunknowns)

    ModelingToolkit.invalidate_cache!(sys)
end<|MERGE_RESOLUTION|>--- conflicted
+++ resolved
@@ -688,11 +688,7 @@
                     continue
                 end
                 disc_inputs = [inputs; clocked_inputs[i]]
-<<<<<<< HEAD
-                ss, = _structural_simplification!(state; simplify, check_consistency,
-=======
                 ss, = _structural_simplify!(state; simplify, check_consistency,
->>>>>>> 0d7943d7
                     inputs = disc_inputs, outputs, disturbance_inputs,
                     fully_determined, kwargs...)
                 append!(appended_parameters, inputs[i], unknowns(ss))
