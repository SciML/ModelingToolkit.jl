"""
$(TYPEDEF)

A nonlinear system of equations.

# Fields
$(FIELDS)

# Examples

```
@variables x y z
@parameters σ ρ β

eqs = [0 ~ σ*(y-x),
       0 ~ x*(ρ-z)-y,
       0 ~ x*y - β*z]
ns = NonlinearSystem(eqs, [x,y,z],[σ,ρ,β])
```
"""
struct NonlinearSystem <: AbstractSystem
    """Vector of equations defining the system."""
    eqs::Vector{Equation}
    """Unknown variables."""
    states::Vector
    """Parameters."""
    ps::Vector
    pins::Vector
    observed::Vector{Equation}
    """
    Name: the name of the system
    """
    name::Symbol
    """
    systems: The internal systems
    """
    systems::Vector{NonlinearSystem}
    """
    default_u0: The default initial conditions to use when initial conditions
    are not supplied in `ODEProblem`.
    """
    default_u0::Dict
    """
    default_p: The default parameters to use when parameters are not supplied
    in `ODEProblem`.
    """
    default_p::Dict
end

function NonlinearSystem(eqs, states, ps;
                         pins = [],
                         observed = [],
                         name = gensym(:NonlinearSystem),
                         default_u0=Dict(),
                         default_p=Dict(),
                         systems = NonlinearSystem[])
<<<<<<< HEAD
    NonlinearSystem(value.(eqs), value.(states), value.(ps), value.(pins), observed, name, systems)
=======
    default_u0 isa Dict || (default_u0 = Dict(default_u0))
    default_p isa Dict || (default_p = Dict(default_p))
    NonlinearSystem(eqs, value.(states), value.(ps), value.(pins), observed, name, systems, default_u0, default_p)
>>>>>>> 0feba8fd
end

function calculate_jacobian(sys::NonlinearSystem;sparse=false,simplify=false)
    rhs = [eq.rhs for eq ∈ equations(sys)]
    vals = [dv for dv in states(sys)]
    if sparse
        jac = sparsejacobian(rhs, vals, simplify=simplify)
    else
        jac = jacobian(rhs, vals, simplify=simplify)
    end
    return jac
end

function generate_jacobian(sys::NonlinearSystem, vs = states(sys), ps = parameters(sys);
                           sparse = false, simplify=false, kwargs...)
    jac = calculate_jacobian(sys,sparse=sparse, simplify=simplify)
    return build_function(jac, vs, ps;
                          conv = AbstractSysToExpr(sys), kwargs...)
end

function generate_function(sys::NonlinearSystem, vs = states(sys), ps = parameters(sys); kwargs...)
    rhss = [eq.rhs for eq ∈ sys.eqs]
    return build_function(rhss, vs, ps;
                          conv = AbstractSysToExpr(sys), kwargs...)
end

jacobian_sparsity(sys::NonlinearSystem) =
    jacobian_sparsity([eq.rhs for eq ∈ equations(sys)],
                      states(sys))

function DiffEqBase.NonlinearFunction(sys::NonlinearSystem, args...; kwargs...)
    NonlinearFunction{true}(sys, args...; kwargs...)
end

"""
```julia
function DiffEqBase.NonlinearFunction{iip}(sys::NonlinearSystem, dvs = states(sys),
                                     ps = parameters(sys);
                                     version = nothing,
                                     jac = false,
                                     sparse = false,
                                     kwargs...) where {iip}
```

Create an `NonlinearFunction` from the [`NonlinearSystem`](@ref). The arguments
`dvs` and `ps` are used to set the order of the dependent variable and parameter
vectors, respectively.
"""
function DiffEqBase.NonlinearFunction{iip}(sys::NonlinearSystem, dvs = states(sys),
                                     ps = parameters(sys), u0 = nothing;
                                     version = nothing,
                                     jac = false,
                                     eval_expression = true,
                                     sparse = false, simplify=false,
                                     kwargs...) where {iip}

    f_gen = generate_function(sys, dvs, ps; expression=Val{eval_expression}, kwargs...)
    f_oop,f_iip = eval_expression ? (@RuntimeGeneratedFunction(ex) for ex in f_gen) : f_gen
    f(u,p) = f_oop(u,p)
    f(du,u,p) = f_iip(du,u,p)

    if jac
        jac_gen = generate_jacobian(sys, dvs, ps;
                                    simplify=simplify, sparse = sparse,
                                    expression=Val{eval_expression}, kwargs...)
        jac_oop,jac_iip = eval_expression ? (@RuntimeGeneratedFunction(ex) for ex in jac_gen) : jac_gen
        _jac(u,p) = jac_oop(u,p)
        _jac(J,u,p) = jac_iip(J,u,p)
    else
        _jac = nothing
    end

    NonlinearFunction{iip}(f,
                     jac = _jac === nothing ? nothing : _jac,
                     jac_prototype = sparse ? similar(sys.jac[],Float64) : nothing,
                     syms = Symbol.(states(sys)))
end

"""
```julia
function DiffEqBase.NonlinearFunctionExpr{iip}(sys::NonlinearSystem, dvs = states(sys),
                                     ps = parameters(sys);
                                     version = nothing,
                                     jac = false,
                                     sparse = false,
                                     kwargs...) where {iip}
```

Create a Julia expression for an `ODEFunction` from the [`ODESystem`](@ref).
The arguments `dvs` and `ps` are used to set the order of the dependent
variable and parameter vectors, respectively.
"""
struct NonlinearFunctionExpr{iip} end

function NonlinearFunctionExpr{iip}(sys::NonlinearSystem, dvs = states(sys),
                                     ps = parameters(sys), u0 = nothing;
                                     version = nothing, tgrad=false,
                                     jac = false,
                                     linenumbers = false,
                                     sparse = false, simplify=false,
                                     kwargs...) where {iip}

    idx = iip ? 2 : 1
    f = generate_function(sys, dvs, ps; expression=Val{true}, kwargs...)[idx]

    if jac
        _jac = generate_jacobian(sys, dvs, ps;
                                 sparse=sparse, simplify=simplify,
                                 expression=Val{true}, kwargs...)[idx]
    else
        _jac = :nothing
    end

    jp_expr = sparse ? :(similar($(sys.jac[]),Float64)) : :nothing

    ex = quote
        f = $f
        jac = $_jac
        NonlinearFunction{$iip}(f,
                         jac = jac,
                         jac_prototype = $jp_expr,
                         syms = $(Symbol.(states(sys))))
    end
    !linenumbers ? striplines(ex) : ex
end

function process_NonlinearProblem(constructor, sys::NonlinearSystem,u0map,parammap;
                           version = nothing,
                           jac = false,
                           checkbounds = false, sparse = false,
                           simplify=false,
                           linenumbers = true, parallel=SerialForm(),
                           eval_expression = true,
                           kwargs...)
    dvs = states(sys)
    ps = parameters(sys)
    u0map′ = lower_mapnames(u0map)
    u0 = varmap_to_vars(u0map′,dvs; defaults=get_default_u0(sys))

    if !(parammap isa DiffEqBase.NullParameters)
        parammap′ = lower_mapnames(parammap)
        p = varmap_to_vars(parammap′,ps; defaults=get_default_p(sys))
    else
        p = ps
    end

    f = constructor(sys,dvs,ps,u0;jac=jac,checkbounds=checkbounds,
                    linenumbers=linenumbers,parallel=parallel,simplify=simplify,
                    sparse=sparse,eval_expression=eval_expression,kwargs...)
    return f, u0, p
end

function DiffEqBase.NonlinearProblem(sys::NonlinearSystem, args...; kwargs...)
    NonlinearProblem{true}(sys, args...; kwargs...)
end

"""
```julia
function DiffEqBase.NonlinearProblem{iip}(sys::NonlinearSystem,u0map,
                                          parammap=DiffEqBase.NullParameters();
                                          jac = false, sparse=false,
                                          checkbounds = false,
                                          linenumbers = true, parallel=SerialForm(),
                                          kwargs...) where iip
```

Generates an NonlinearProblem from a NonlinearSystem and allows for automatically
symbolically calculating numerical enhancements.
"""
function DiffEqBase.NonlinearProblem{iip}(sys::NonlinearSystem,u0map,
                                    parammap=DiffEqBase.NullParameters();kwargs...) where iip
    f, u0, p = process_NonlinearProblem(NonlinearFunction{iip}, sys, u0map, parammap; kwargs...)
    NonlinearProblem{iip}(f,u0,p;kwargs...)
end

"""
```julia
function DiffEqBase.NonlinearProblemExpr{iip}(sys::NonlinearSystem,u0map,
                                          parammap=DiffEqBase.NullParameters();
                                          jac = false, sparse=false,
                                          checkbounds = false,
                                          linenumbers = true, parallel=SerialForm(),
                                          kwargs...) where iip
```

Generates a Julia expression for a NonlinearProblem from a
NonlinearSystem and allows for automatically symbolically calculating
numerical enhancements.
"""
struct NonlinearProblemExpr{iip} end

function NonlinearProblemExpr(sys::NonlinearSystem, args...; kwargs...)
    NonlinearProblemExpr{true}(sys, args...; kwargs...)
end

function NonlinearProblemExpr{iip}(sys::NonlinearSystem,u0map,
                             parammap=DiffEqBase.NullParameters();
                             kwargs...) where iip

    f, u0, p = process_NonlinearProblem(NonlinearFunctionExpr{iip}, sys, u0map, parammap; kwargs...)
    linenumbers = get(kwargs, :linenumbers, true)

    ex = quote
        f = $f
        u0 = $u0
        p = $p
        NonlinearProblem(f,u0,p;$(kwargs...))
    end
    !linenumbers ? striplines(ex) : ex
end<|MERGE_RESOLUTION|>--- conflicted
+++ resolved
@@ -54,13 +54,9 @@
                          default_u0=Dict(),
                          default_p=Dict(),
                          systems = NonlinearSystem[])
-<<<<<<< HEAD
-    NonlinearSystem(value.(eqs), value.(states), value.(ps), value.(pins), observed, name, systems)
-=======
     default_u0 isa Dict || (default_u0 = Dict(default_u0))
     default_p isa Dict || (default_p = Dict(default_p))
     NonlinearSystem(eqs, value.(states), value.(ps), value.(pins), observed, name, systems, default_u0, default_p)
->>>>>>> 0feba8fd
 end
 
 function calculate_jacobian(sys::NonlinearSystem;sparse=false,simplify=false)
