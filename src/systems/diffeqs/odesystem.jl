--- conflicted
+++ resolved
@@ -30,13 +30,9 @@
     """Dependent (state) variables."""
     states::Vector
     """Parameter variables."""
-<<<<<<< HEAD
     ps::Vector
-=======
-    ps::Vector{Variable}
     pins::Vector{Variable}
     observed::Vector{Equation}
->>>>>>> 6a9b682e
     """
     Time-derivative matrix. Note: this field will not be defined until
     [`calculate_tgrad`](@ref) is called on the system.
@@ -72,25 +68,14 @@
                    observed = Operation[],
                    systems = ODESystem[],
                    name=gensym(:ODESystem))
-<<<<<<< HEAD
     iv′ = value(iv)
     dvs′ = value.(dvs)
     ps′ = value.(ps)
-    tgrad = RefValue(Vector{Num}(undef, 0))
-    jac = RefValue{Any}(Matrix{Num}(undef, 0, 0))
-    Wfact   = RefValue(Matrix{Num}(undef, 0, 0))
-    Wfact_t = RefValue(Matrix{Num}(undef, 1, 0))
-    ODESystem(deqs, iv′, dvs′, ps′, tgrad, jac, Wfact, Wfact_t, name, systems)
-=======
-    iv′ = convert(Variable,iv)
-    dvs′ = convert.(Variable,dvs)
-    ps′ = convert.(Variable,ps)
     tgrad = RefValue(Vector{Expression}(undef, 0))
     jac = RefValue{Any}(Matrix{Expression}(undef, 0, 0))
     Wfact   = RefValue(Matrix{Expression}(undef, 0, 0))
     Wfact_t = RefValue(Matrix{Expression}(undef, 0, 0))
     ODESystem(deqs, iv′, dvs′, ps′, pins, observed, tgrad, jac, Wfact, Wfact_t, name, systems)
->>>>>>> 6a9b682e
 end
 
 var_from_nested_derivative(x, i=0) = (missing, missing)
@@ -98,8 +83,6 @@
 
 iv_from_nested_derivative(x) = x.op isa Differential ? iv_from_nested_derivative(x.args[1]) : x.args[1]
 iv_from_nested_derivative(x::Constant) = missing
-
-<<<<<<< HEAD
 
 vars(exprs::Term) = vars([exprs])
 vars(exprs) = foldl(vars!, exprs; init = Set())
@@ -115,10 +98,7 @@
     return vars
 end
 
-function ODESystem(eqs; kwargs...)
-=======
 function ODESystem(eqs, iv=nothing; kwargs...)
->>>>>>> 6a9b682e
     # NOTE: this assumes that the order of algebric equations doesn't matter
     diffvars = OrderedSet()
     allstates = OrderedSet()
