"""
$(TYPEDSIGNATURES)

Generates the Liouville transformed set of ODEs, which is the original
ODE system with a new variable `trJ` appended, corresponding to the
-tr(Jacobian). This variable is used for properties like uncertainty
propagation from a given initial distribution density.

For example, if ``u'=p*u`` and `p` follows a probability distribution
``f(p)``, then the probability density of a future value with a given
choice of ``p`` is computed by setting the inital `trJ = f(p)`, and
the final value of `trJ` is the probability of ``u(t)``.

Example:

```julia
using ModelingToolkit, OrdinaryDiffEq, Test

@parameters t α β γ δ
@variables x(t) y(t)
D = Differential(t)

eqs = [D(x) ~ α*x - β*x*y,
       D(y) ~ -δ*y + γ*x*y]

sys = ODESystem(eqs)
sys2 = liouville_transform(sys)
@variables trJ

u0 = [x => 1.0,
      y => 1.0,
      trJ => 1.0]

prob = ODEProblem(sys2,u0,tspan,p)
sol = solve(prob,Tsit5())
```

Where `sol[3,:]` is the evolution of `trJ` over time.

Sources:

Probabilistic Robustness Analysis of F-16 Controller Performance: An
Optimal Transport Approach

Abhishek Halder, Kooktae Lee, and Raktim Bhattacharya
https://abhishekhalder.bitbucket.io/F16ACC2013Final.pdf
"""
function liouville_transform(sys::AbstractODESystem)
      t = get_iv(sys)
      @variables trJ
      D = ModelingToolkit.Differential(t)
      neweq = D(trJ) ~ trJ*-tr(calculate_jacobian(sys))
      neweqs = [equations(sys);neweq]
      vars = [states(sys);trJ]
<<<<<<< HEAD
      ODESystem(neweqs,t,vars,parameters(sys),checks=false)
=======
      ODESystem(neweqs,t,vars,parameters(sys))
end








"""
$(TYPEDSIGNATURES)

Generates the set of ODEs after change of variables.


Example:

```julia
using ModelingToolkit, OrdinaryDiffEq, Test

# Change of variables: z = log(x)
# (this implies that x = exp(z) is automatically non-negative)

@parameters t α
@variables x(t)
D = Differential(t)
eqs = [D(x) ~ α*x]

tspan = (0., 1.)
u0 = [x => 1.0]
p = [α => -0.5]

@named sys = ODESystem(eqs; defaults=u0)
prob = ODEProblem(sys, [], tspan, p)
sol = solve(prob, Tsit5())

@variables z(t)
forward_subs  = [log(x) => z]
backward_subs = [x => exp(z)]

@named new_sys = changeofvariables(sys, forward_subs, backward_subs)
@test equations(new_sys)[1] == (D(z) ~ α)

new_prob = ODEProblem(new_sys, [], tspan, p)
new_sol = solve(new_prob, Tsit5())

@test isapprox(new_sol[x][end], sol[x][end], atol=1e-4)
```

"""
function changeofvariables(sys::ODESystem, forward_subs, backward_subs; simplify=false, t0=missing)
    t = independent_variable(sys)

    old_vars = first.(backward_subs)
    new_vars = last.(forward_subs)
    kept_vars = setdiff(states(sys), old_vars)
    rhs = [eq.rhs for eq in equations(sys)]

    # use: dz/dt = ∂z/∂x dx/dt + ∂z/∂t
    dzdt = Symbolics.derivative( first.(forward_subs), t )
    new_eqs = Equation[]
    for (new_var, ex) in zip(new_vars, dzdt)
        for ode_eq in equations(sys)
            ex = substitute(ex, ode_eq.lhs => ode_eq.rhs)
        end
        ex = substitute(ex, Dict(forward_subs))
        ex = substitute(ex, Dict(backward_subs))
        if simplify
            ex = Symbolics.simplify(ex, expand=true)
        end
        push!(new_eqs, Differential(t)(new_var) ~ ex)
    end

    defs = get_defaults(sys)
    new_defs = Dict()
    for f_sub in forward_subs
        #TODO call value(...)?
        ex = substitute(first(f_sub), defs)
        if !ismissing(t0)
            ex = substitute(ex, t => t0)
        end
        new_defs[last(f_sub)] = ex
    end
    return ODESystem(new_eqs;
                        defaults=new_defs,
                        observed=vcat(observed(sys),first.(backward_subs) .~ last.(backward_subs))
                        )
>>>>>>> 4947f49f
end<|MERGE_RESOLUTION|>--- conflicted
+++ resolved
@@ -52,10 +52,7 @@
       neweq = D(trJ) ~ trJ*-tr(calculate_jacobian(sys))
       neweqs = [equations(sys);neweq]
       vars = [states(sys);trJ]
-<<<<<<< HEAD
       ODESystem(neweqs,t,vars,parameters(sys),checks=false)
-=======
-      ODESystem(neweqs,t,vars,parameters(sys))
 end
 
 
@@ -143,5 +140,4 @@
                         defaults=new_defs,
                         observed=vcat(observed(sys),first.(backward_subs) .~ last.(backward_subs))
                         )
->>>>>>> 4947f49f
 end