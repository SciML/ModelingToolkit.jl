"""
$(TYPEDEF)

A system of partial differential equations.

# Fields
$(FIELDS)

# Example

```julia
using ModelingToolkit

@parameters x
@variables t u(..)
Dxx = Differential(x)^2
Dtt = Differential(t)^2
Dt = Differential(t)

#2D PDE
C=1
eq  = Dtt(u(t,x)) ~ C^2*Dxx(u(t,x))

# Initial and boundary conditions
bcs = [u(t,0) ~ 0.,# for all t > 0
       u(t,1) ~ 0.,# for all t > 0
       u(0,x) ~ x*(1. - x), #for all 0 < x < 1
       Dt(u(0,x)) ~ 0. ] #for all  0 < x < 1]

# Space and time domains
domains = [t ∈ (0.0,1.0),
           x ∈ (0.0,1.0)]

@named pde_system = PDESystem(eq,bcs,domains,[t,x],[u])
```
"""
struct PDESystem <: ModelingToolkit.AbstractMultivariateSystem
    "The equations which define the PDE"
    eqs::Any
    "The boundary conditions"
    bcs::Any
    "The domain for the independent variables."
    domain::Any
    "The independent variables"
    ivs::Any
    "The dependent variables"
    dvs::Any
    "The parameters"
    ps::Any
    """
    defaults: The default values to use when initial conditions and/or
    parameters are not supplied in `ODEProblem`.
    """
    defaults::Dict
    """
    type: type of the system
    """
    connector_type::Any
    """
    systems: The internal systems. These are required to have unique names.
    """
    systems::Vector
    """
    name: the name of the system
    """
    name::Symbol
    """
    metadata: metadata for the system, to be used by downstream packages.
    """
    metadata::Any
    @add_kwonly function PDESystem(eqs, bcs, domain, ivs, dvs,
                                   ps = SciMLBase.NullParameters();
                                   defaults = Dict(),
                                   systems = [],
                                   connector_type = nothing,
<<<<<<< HEAD
                                   metadata = nothing,
                                   checks::Bool = true,
=======
                                   checks::Union{Bool, Int} = true,
>>>>>>> 87f0c15c
                                   name)
        if checks == true || (checks & CheckUnits) > 0
            all_dimensionless([dvs; ivs; ps]) || check_units(eqs)
        end
        eqs = eqs isa Vector ? eqs : [eqs]
        new(eqs, bcs, domain, ivs, dvs, ps, defaults, connector_type, systems, name,
            metadata)
    end
end

function Base.getproperty(x::PDESystem, sym::Symbol)
    if sym == :indvars
        return getfield(x, :ivs)
        Base.depwarn("`sys.indvars` is deprecated, please use `get_ivs(sys)`", :getproperty,
                     force = true)

    elseif sym == :depvars
        return getfield(x, :dvs)
        Base.depwarn("`sys.depvars` is deprecated, please use `get_dvs(sys)`", :getproperty,
                     force = true)

    else
        return getfield(x, sym)
    end
end

Base.summary(prob::PDESystem) = string(nameof(typeof(prob)))
function Base.show(io::IO, ::MIME"text/plain", sys::PDESystem)
    println(io, summary(sys))
    println(io, "Equations: ", get_eqs(sys))
    println(io, "Boundary Conditions: ", get_bcs(sys))
    println(io, "Domain: ", get_domain(sys))
    println(io, "Dependent Variables: ", get_dvs(sys))
    println(io, "Independent Variables: ", get_ivs(sys))
    println(io, "Parameters: ", get_ps(sys))
    print(io, "Default Parameter Values", get_defaults(sys))
    return nothing
end<|MERGE_RESOLUTION|>--- conflicted
+++ resolved
@@ -73,12 +73,8 @@
                                    defaults = Dict(),
                                    systems = [],
                                    connector_type = nothing,
-<<<<<<< HEAD
                                    metadata = nothing,
-                                   checks::Bool = true,
-=======
                                    checks::Union{Bool, Int} = true,
->>>>>>> 87f0c15c
                                    name)
         if checks == true || (checks & CheckUnits) > 0
             all_dimensionless([dvs; ivs; ps]) || check_units(eqs)
