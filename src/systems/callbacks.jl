--- conflicted
+++ resolved
@@ -595,18 +595,10 @@
     If  set to `Val{false}` a `RuntimeGeneratedFunction` will be returned.
   - `kwargs` are passed through to `Symbolics.build_function`.
 """
-<<<<<<< HEAD
-function compile_condition(
-        cbs::Union{AbstractCallback, Vector{<:AbstractCallback}}, sys, dvs, ps;
-        expression = Val{false}, eval_expression = false, eval_module = @__MODULE__, kwargs...)
-    u = map(x -> time_varying_as_func(value(x), sys), dvs)
-    p = map.(x -> time_varying_as_func(value(x), sys), reorder_parameters(sys, ps))
-=======
 function compile_condition(cb::SymbolicDiscreteCallback, sys, dvs, ps;
         expression = Val{true}, eval_expression = false, eval_module = @__MODULE__, kwargs...)
     u = map(value, dvs)
     p = map.(value, reorder_parameters(sys, ps))
->>>>>>> 0d7943d7
     t = get_iv(sys)
     condit = conditions(cbs)
     cs = collect_constants(condit)
@@ -644,36 +636,6 @@
                 f_oop(u, parameter_values(integ), t)
             end
         end
-<<<<<<< HEAD
-=======
-
-        _ps = ps
-        ps = reorder_parameters(sys, ps)
-        if checkvars
-            u = map(value, dvs)
-            p = map.(value, ps)
-        else
-            u = dvs
-            p = ps
-        end
-        t = get_iv(sys)
-        integ = gensym(:MTKIntegrator)
-        rf_oop, rf_ip = build_function_wrapper(
-            sys, rhss, u, p..., t; expression = Val{true},
-            wrap_code = callback_save_header(sys, cb) .∘
-                        add_integrator_header(sys, integ, outvar),
-            outputidxs = update_inds,
-            create_bindings = false,
-            kwargs..., cse = false)
-        # applied user-provided function to the generated expression
-        if postprocess_affect_expr! !== nothing
-            postprocess_affect_expr!(rf_ip, integ)
-        end
-        if expression == Val{false}
-            return eval_or_rgf(rf_ip; eval_expression, eval_module)
-        end
-        return rf_ip
->>>>>>> 0d7943d7
     end
 end
 
