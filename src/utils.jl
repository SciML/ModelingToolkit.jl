--- conflicted
+++ resolved
@@ -123,11 +123,7 @@
 function check_variables(dvs, iv)
     for dv in dvs
         isequal(iv, dv) && throw(ArgumentError("Independent variable $iv not allowed in dependent variables."))
-<<<<<<< HEAD
-        (is_delay_var(iv, dv) || isequal(iv, iv_from_nested_derivative(dv))) || throw(ArgumentError("Variable $dv is not a function of independent variable $iv."))
-=======
-        occursin(iv, iv_from_nested_derivative(dv)) || throw(ArgumentError("Variable $dv is not a function of independent variable $iv."))
->>>>>>> ef8964bb
+        (is_delay_var(iv, dv) || occursin(iv, iv_from_nested_derivative(dv)) || throw(ArgumentError("Variable $dv is not a function of independent variable $iv."))
     end
 end
 
