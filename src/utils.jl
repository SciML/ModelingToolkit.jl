function make_operation(@nospecialize(op), args)
    if op === (*)
        args = filter(!_isone, args)
        if isempty(args)
            return 1
        end
    elseif op === (+)
        args = filter(!_iszero, args)
        if isempty(args)
            return 0
        end
    end
    return op(args...)
end

function detime_dvs(op)
    if !istree(op)
        op
    elseif operation(op) isa Sym
        Sym{Real}(nameof(operation(op)))
    else
        similarterm(op, operation(op),detime_dvs.(arguments(op)))
    end
end

function retime_dvs(op::Sym,dvs,iv)
    Sym{FnType{Tuple{symtype(iv)}, Real}}(nameof(op))(iv)
end

function retime_dvs(op, dvs, iv)
    istree(op) ?
        similarterm(op, operation(op), retime_dvs.(arguments(op),(dvs,),(iv,))) :
        op
end

modified_states!(mstates, e::Equation, statelist=nothing) = get_variables!(mstates, e.lhs, statelist)

macro showarr(x)
    n = string(x)
    quote
        y = $(esc(x))
        println($n, " = ", summary(y))
        Base.print_array(stdout, y)
        println()
        y
    end
end

@deprecate substitute_expr!(expr,s) substitute(expr,s)

function states_to_sym(states::Set)
    function _states_to_sym(O)
        if O isa Equation
            Expr(:(=), _states_to_sym(O.lhs), _states_to_sym(O.rhs))
        elseif istree(O)
            op = operation(O)
            args = arguments(O)
            if op isa Sym
                O in states && return tosymbol(O)
                # dependent variables
                return build_expr(:call, Any[nameof(op); _states_to_sym.(args)])
            else
                canonical, O = canonicalexpr(O)
                return canonical ? O : build_expr(:call, Any[op; _states_to_sym.(args)])
            end
        elseif O isa Num
            return _states_to_sym(value(O))
        else
            return toexpr(O)
        end
    end
end
states_to_sym(states) = states_to_sym(Set(states))

function todict(d)
    eltype(d) <: Pair || throw(ArgumentError("The variable-value mapping must be a Dict."))
    d isa Dict ? d : Dict(d)
end

_merge(d1, d2) = merge(todict(d1), todict(d2))

function _readable_code(ex)
    ex isa Expr || return ex
    if ex.head === :call
        f, args = ex.args[1], ex.args[2:end]
        if f isa Function && (nf = nameof(f); Base.isoperator(nf))
            expr = Expr(:call, nf)
            for a in args
                push!(expr.args, _readable_code(a))
            end
            return expr
        end
    end
    expr = Expr(ex.head)
    for a in ex.args
        push!(expr.args, _readable_code(a))
    end
    expr
end
readable_code(expr) = JuliaFormatter.format_text(string(Base.remove_linenums!(_readable_code(expr))))

function check_parameters(ps, iv)
    for p in ps
        isequal(iv, p) && throw(ArgumentError("Independent variable $iv not allowed in parameters."))
    end
end

function is_delay_var(iv, var)
    args = nothing
    try
        args = arguments(var)
    catch
        return false
    end
    length(args) > 1 && return false
    isequal(first(args), iv) && return false
    delay = iv - first(args)
    delay isa Integer || 
    delay isa AbstractFloat ||
    (delay isa Num && isreal(value(delay))) 
end

function check_variables(dvs, iv)
    for dv in dvs
        isequal(iv, dv) && throw(ArgumentError("Independent variable $iv not allowed in dependent variables."))
        (is_delay_var(iv, dv) || occursin(iv, iv_from_nested_derivative(dv))) || throw(ArgumentError("Variable $dv is not a function of independent variable $iv."))
    end
end

"Get all the independent variables with respect to which differentials are taken."
function collect_differentials(eqs)
    vars = Set()
    ivs = Set()
    for eq in eqs
        vars!(vars, eq)
        for v in vars
            isdifferential(v) || continue
            collect_ivs_from_nested_differential!(ivs, v)
        end
        empty!(vars)
    end
    return ivs
end

"Assert that equations are well-formed when building ODE."
function check_equations(eqs, iv)
    ivs = collect_differentials(eqs)
    display = collect(ivs)
    length(ivs) <= 1 || throw(ArgumentError("Differential w.r.t. multiple variables $display are not allowed."))
    if length(ivs) == 1
        single_iv = pop!(ivs)
        isequal(single_iv, iv) || throw(ArgumentError("Differential w.r.t. variable ($single_iv) other than the independent variable ($iv) are not allowed."))
    end
end
"Get all the independent variables with respect to which differentials are taken."
function collect_ivs_from_nested_differential!(ivs, x::Term)
    op = operation(x)
    if op isa Differential
        push!(ivs, op.x)
        collect_ivs_from_nested_differential!(ivs, arguments(x)[1])
    end
end

iv_from_nested_derivative(x::Term) = operation(x) isa Differential ? iv_from_nested_derivative(arguments(x)[1]) : arguments(x)[1]
iv_from_nested_derivative(x::Sym) = x
iv_from_nested_derivative(x) = missing

hasdefault(v) = hasmetadata(v, Symbolics.VariableDefaultValue)
getdefault(v) = value(getmetadata(v, Symbolics.VariableDefaultValue))
setdefault(v, val) = val === nothing ? v : setmetadata(v, Symbolics.VariableDefaultValue, value(val))

function process_variables!(var_to_name, defs, vars)
    collect_defaults!(defs, vars)
    collect_var_to_name!(var_to_name, vars)
    return nothing
end

function collect_defaults!(defs, vars)
    for v in vars; (haskey(defs, v) || !hasdefault(v)) && continue
        defs[v] = getdefault(v)
    end
    return defs
end

function collect_var_to_name!(vars, xs)
    for x in xs
        x = unwrap(x)
        if hasmetadata(x, Symbolics.GetindexParent)
            xarr = getmetadata(x, Symbolics.GetindexParent)
            vars[Symbolics.getname(xarr)] = xarr
        else
            if istree(x) && operation(x) === getindex
                x = arguments(x)[1]
            end
            vars[Symbolics.getname(unwrap(x))] = x
        end
    end

end

"Throw error when difference/derivative operation occurs in the R.H.S."
@noinline function throw_invalid_operator(opvar, eq, op::Type)
    if op === Difference
        optext = "difference"
    elseif op === Differential
        optext="derivative"
    end
    msg = "The $optext variable must be isolated to the left-hand " *
    "side of the equation like `$opvar ~ ...`.\n Got $eq."
    throw(InvalidSystemException(msg))
end

"Check if difference/derivative operation occurs in the R.H.S. of an equation"
function check_operator_variables(eq, op::Type, expr=eq.rhs)
    istree(expr) || return nothing
    if operation(expr) isa op
        throw_invalid_operator(expr, eq, op)
    end
    foreach(expr -> check_operator_variables(eq, op, expr), SymbolicUtils.unsorted_arguments(expr))
end

isdifferential(expr) = istree(expr) && operation(expr) isa Differential
isdiffeq(eq) = isdifferential(eq.lhs)

isdifference(expr) = istree(expr) && operation(expr) isa Difference
isdifferenceeq(eq) = isdifference(eq.lhs)

<<<<<<< HEAD
iv_from_nested_difference(x::Term) = operation(x) isa Difference ? iv_from_nested_difference(arguments(x)[1]) : arguments(x)[1]
iv_from_nested_difference(x::Sym) = x
iv_from_nested_difference(x) = missing

var_from_nested_difference(x, i=0) = (missing, missing)
var_from_nested_difference(x::Term,i=0) = operation(x) isa Difference ? var_from_nested_difference(arguments(x)[1], i + 1) : (x, i)
var_from_nested_difference(x::Sym,i=0) = (x, i)

=======
isvariable(x::Num) = isvariable(value(x))
>>>>>>> 6a3ebfe3
function isvariable(x)
    x isa Symbolic || return false
    p = getparent(x, nothing)
    p === nothing || (x = p)
    hasmetadata(x, VariableSource)
end

vars(x::Sym; op=Differential) = Set([x])
vars(exprs::Symbolic; op=Differential) = vars([exprs]; op=op)
vars(exprs; op=Differential) = foldl((x, y) -> vars!(x, y; op=op), exprs; init = Set())
vars!(vars, eq::Equation; op=Differential) = (vars!(vars, eq.lhs; op=op); vars!(vars, eq.rhs; op=op); vars)
function vars!(vars, O; op=Differential)
    if isvariable(O)
        return push!(vars, O)
    end
    !istree(O) && return vars

    operation(O) isa op && return push!(vars, O)

    if operation(O) === (getindex) &&
        isvariable(first(arguments(O)))

        return push!(vars, O)
    end

    isvariable(operation(O)) && push!(vars, O)
    for arg in arguments(O)
        vars!(vars, arg; op=op)
    end

    return vars
end
difference_vars(x::Sym) = vars(x; op=Difference)
difference_vars(exprs::Symbolic) = vars(exprs; op=Difference)
difference_vars(exprs) = vars(exprs; op=Difference)
difference_vars!(vars, eq::Equation) = vars!(vars, eq; op=Difference)
difference_vars!(vars, O) = vars!(vars, O; op=Difference)

function collect_operator_variables(sys, isop::Function)
    eqs = equations(sys)
    vars = Set()
    diffvars = Set()
    for eq in eqs
        vars!(vars, eq)
        for v in vars
            isop(v) || continue
            push!(diffvars, arguments(v)[1])
        end
        empty!(vars)
    end
    return diffvars
end
collect_differential_variables(sys) = collect_operator_variables(sys, isdifferential)
collect_difference_variables(sys) = collect_operator_variables(sys, isdifference)

find_derivatives!(vars, expr::Equation, f=identity) = (find_derivatives!(vars, expr.lhs, f); find_derivatives!(vars, expr.rhs, f); vars)
function find_derivatives!(vars, expr, f)
    !istree(O) && return vars
    operation(O) isa Differential && push!(vars, f(O))
    for arg in arguments(O)
        vars!(vars, arg)
    end
    return vars
end

function collect_vars!(states, parameters, expr, iv)
    if expr isa Sym
        collect_var!(states, parameters, expr, iv)
    else
        for var in vars(expr)
            if istree(var) && operation(var) isa Differential
                var, _ = var_from_nested_derivative(var)
            end
            collect_var!(states, parameters, var, iv)
        end
    end
    return nothing
end

function collect_vars_difference!(states, parameters, expr, iv)
    if expr isa Sym
        collect_var!(states, parameters, expr, iv)
    else
        for var in vars(expr)
            if istree(var) && operation(var) isa Difference
                var, _ = var_from_nested_difference(var)
            end
            collect_var!(states, parameters, var, iv)
        end
    end
    return nothing
end

function collect_var!(states, parameters, var, iv)
    isequal(var, iv) && return nothing
    if isparameter(var) || (istree(var) && isparameter(operation(var)))
        push!(parameters, var)
    else
        push!(states, var)
    end
    return nothing
end


function get_postprocess_fbody(sys)
    if has_preface(sys) && (pre = preface(sys); pre !== nothing)
        pre_ = let pre=pre
            ex -> Let(pre, ex)
        end
    else
        pre_ = ex -> ex
    end
    return pre_
end<|MERGE_RESOLUTION|>--- conflicted
+++ resolved
@@ -225,7 +225,6 @@
 isdifference(expr) = istree(expr) && operation(expr) isa Difference
 isdifferenceeq(eq) = isdifference(eq.lhs)
 
-<<<<<<< HEAD
 iv_from_nested_difference(x::Term) = operation(x) isa Difference ? iv_from_nested_difference(arguments(x)[1]) : arguments(x)[1]
 iv_from_nested_difference(x::Sym) = x
 iv_from_nested_difference(x) = missing
@@ -234,9 +233,8 @@
 var_from_nested_difference(x::Term,i=0) = operation(x) isa Difference ? var_from_nested_difference(arguments(x)[1], i + 1) : (x, i)
 var_from_nested_difference(x::Sym,i=0) = (x, i)
 
-=======
+
 isvariable(x::Num) = isvariable(value(x))
->>>>>>> 6a3ebfe3
 function isvariable(x)
     x isa Symbolic || return false
     p = getparent(x, nothing)
