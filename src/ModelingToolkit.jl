--- conflicted
+++ resolved
@@ -297,11 +297,7 @@
        hasunit, getunit, hasconnect, getconnect,
        hasmisc, getmisc, state_priority
 export liouville_transform, change_independent_variable, substitute_component,
-<<<<<<< HEAD
-       add_accumulations, noise_to_brownians, Girsanov_transform
-=======
-       add_accumulations, noise_to_brownians, changeofvariables, change_of_variable_SDE
->>>>>>> 6b0f03c2
+       add_accumulations, noise_to_brownians, Girsanov_transform, changeofvariables, change_of_variable_SDE
 export PDESystem
 export Differential, expand_derivatives, @derivatives
 export Equation, ConstrainedEquation
