--- conflicted
+++ resolved
@@ -1,15 +1,12 @@
 """
 ```julia
-<<<<<<< HEAD
-gradient(O, vars::AbstractVector; simplify = false)
-=======
-derivative(O, v; simplify = true)
+derivative(O, v; simplify = false)
 ```
 
 A helper function for computing the derivative of an expression with respect to
 `var`.
 """
-function derivative(O, v; simplify = true)
+function derivative(O, v; simplify = false)
     if O isa AbstractArray
         Num[Num(expand_derivatives(Differential(v)(value(o)), simplify)) for o in O]
     else
@@ -19,20 +16,14 @@
 
 """
 ```julia
-gradient(O, vars::AbstractVector; simplify = true)
->>>>>>> 16a35713
+gradient(O, vars::AbstractVector; simplify = false)
 ```
 
 A helper function for computing the gradient of an expression with respect to
 an array of variable expressions.
 """
-<<<<<<< HEAD
 function gradient(O, vars::AbstractVector; simplify = false)
-    Num[expand_derivatives(Differential(v)(value(O)),simplify) for v in vars]
-=======
-function gradient(O, vars::AbstractVector; simplify = true)
     Num[Num(expand_derivatives(Differential(v)(value(O)),simplify)) for v in vars]
->>>>>>> 16a35713
 end
 
 """
@@ -43,13 +34,8 @@
 A helper function for computing the Jacobian of an array of expressions with respect to
 an array of variable expressions.
 """
-<<<<<<< HEAD
 function jacobian(ops::AbstractVector, vars::AbstractVector; simplify = false)
-    Num[expand_derivatives(Differential(value(v))(value(O)),simplify) for O in ops, v in vars]
-=======
-function jacobian(ops::AbstractVector, vars::AbstractVector; simplify = true)
     Num[Num(expand_derivatives(Differential(value(v))(value(O)),simplify)) for O in ops, v in vars]
->>>>>>> 16a35713
 end
 
 """
@@ -303,4 +289,4 @@
 toexpr(eqs::AbstractArray; kw...) = map(eq->toexpr(eq; kw...), eqs)
 toexpr(x::Integer; kw...) = x
 toexpr(x::AbstractFloat; kw...) = x
-toexpr(x::Num; kw...) = toexpr(value(x); kw...)
+toexpr(x::Num; kw...) = toexpr(value(x); kw...)